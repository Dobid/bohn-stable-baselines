import functools

from stable_baselines.common import BaseRLModel
from stable_baselines.common import OffPolicyRLModel
from stable_baselines.common.base_class import _UnvecWrapper
from stable_baselines.common.vec_env import VecEnvWrapper
from .replay_buffer import HindsightExperienceReplayWrapper, KEY_TO_GOAL_STRATEGY
from .utils import HERGoalEnvWrapper


class HER(BaseRLModel):
    """
    Hindsight Experience Replay (HER) https://arxiv.org/abs/1707.01495

    :param policy: (BasePolicy or str) The policy model to use (MlpPolicy, CnnPolicy, CnnLstmPolicy, ...)
    :param env: (Gym environment or str) The environment to learn from (if registered in Gym, can be str)
    :param model_class: (OffPolicyRLModel) The off policy RL model to apply Hindsight Experience Replay
        currently supported: DQN, DDPG, SAC
    :param n_sampled_goal: (int)
    :param goal_selection_strategy: (GoalSelectionStrategy or str)
    """

    def __init__(self, policy, env, model_class, n_sampled_goal=4,
<<<<<<< HEAD
                 goal_selection_strategy='future', her_starts=None, *args, **kwargs):
=======
                 goal_selection_strategy='future', norm=False, *args, **kwargs):
>>>>>>> 46a259ff

        assert not isinstance(env, VecEnvWrapper), "HER does not support VecEnvWrapper"

        super().__init__(policy=policy, env=env, verbose=kwargs.get('verbose', 0),
                         policy_base=None, requires_vec_env=False)

        self.model_class = model_class
        self.replay_wrapper = None
        # Save dict observation space (used for checks at loading time)
        if env is not None:
            self.observation_space = env.observation_space
            self.action_space = env.action_space

        # Convert string to GoalSelectionStrategy object
        if isinstance(goal_selection_strategy, str):
            assert goal_selection_strategy in KEY_TO_GOAL_STRATEGY.keys(), "Unknown goal selection strategy"
            goal_selection_strategy = KEY_TO_GOAL_STRATEGY[goal_selection_strategy]

        self.n_sampled_goal = n_sampled_goal
        self.goal_selection_strategy = goal_selection_strategy

        if self.env is not None:
<<<<<<< HEAD
            self._create_replay_wrapper(self.env, her_starts)
=======
            self._create_replay_wrapper(self.env, norm)
>>>>>>> 46a259ff

        assert issubclass(model_class, OffPolicyRLModel), \
            "Error: HER only works with Off policy model (such as DDPG, SAC, TD3 and DQN)."

        self.model = self.model_class(policy, self.env, *args, **kwargs)
        # Patch to support saving/loading
        self.model._save_to_file = self._save_to_file

<<<<<<< HEAD
    def _create_replay_wrapper(self, env, her_starts):
=======
    def _create_replay_wrapper(self, env, norm=False):
>>>>>>> 46a259ff
        """
        Wrap the environment in a HERGoalEnvWrapper
        if needed and create the replay buffer wrapper.
        """
        if not isinstance(env, HERGoalEnvWrapper):
            env = HERGoalEnvWrapper(env, norm)

        self.env = env
        # NOTE: we cannot do that check directly with VecEnv
        # maybe we can try calling `compute_reward()` ?
        # assert isinstance(self.env, gym.GoalEnv), "HER only supports gym.GoalEnv"

        self.replay_wrapper = functools.partial(HindsightExperienceReplayWrapper,
                                                n_sampled_goal=self.n_sampled_goal,
                                                goal_selection_strategy=self.goal_selection_strategy,
                                                wrapped_env=self.env, her_starts=her_starts)

    def set_env(self, env):
        assert not isinstance(env, VecEnvWrapper), "HER does not support VecEnvWrapper"
        super().set_env(env)
        self._create_replay_wrapper(self.env)
        self.model.set_env(self.env)

    def get_env(self):
        return self.env

    def get_parameter_list(self):
        return self.model.get_parameter_list()

    def __getattr__(self, attr):
        """
        Wrap the RL model.

        :param attr: (str)
        :return: (Any)
        """
        if attr in self.__dict__:
            return getattr(self, attr)
        return getattr(self.model, attr)

    def __set_attr__(self, attr, value):
        if attr in self.__dict__:
            setattr(self, attr, value)
        else:
            setattr(self.model, attr, value)

    def _get_pretrain_placeholders(self):
        return self.model._get_pretrain_placeholders()

    def setup_model(self):
        pass

    def learn(self, total_timesteps, callback=None, seed=None, log_interval=100, tb_log_name="HER",
              reset_num_timesteps=True):
        return self.model.learn(total_timesteps, callback=callback, seed=seed, log_interval=log_interval,
                                tb_log_name=tb_log_name, reset_num_timesteps=reset_num_timesteps,
                                replay_wrapper=self.replay_wrapper)

    def _check_obs(self, observation):
        if isinstance(observation, dict):
            if self.env is not None:
                if len(observation['observation'].shape) > 1 and not getattr(self.env, "multi_dimensional_obs", False):
                    observation = _UnvecWrapper.unvec_obs(observation)
                    return [self.env.convert_dict_to_obs(observation)]
                return self.env.convert_dict_to_obs(observation)
            else:
                raise ValueError("You must either pass an env to HER or wrap your env using HERGoalEnvWrapper")
        return observation

    def predict(self, observation, state=None, mask=None, deterministic=True, **kwargs):
        return self.model.predict(self._check_obs(observation), state, mask, deterministic, **kwargs)

    def action_probability(self, observation, state=None, mask=None, actions=None, logp=False):
        return self.model.action_probability(self._check_obs(observation), state, mask, actions, logp)

    def _save_to_file(self, save_path, data=None, params=None):
        # HACK to save the replay wrapper
        # or better to save only the replay strategy and its params?
        # it will not work with VecEnv
        data['n_sampled_goal'] = self.n_sampled_goal
        data['goal_selection_strategy'] = self.goal_selection_strategy
        data['model_class'] = self.model_class
        data['her_obs_space'] = self.observation_space
        data['her_action_space'] = self.action_space
        super()._save_to_file(save_path, data, params)

    def save(self, save_path):
        self.model.save(save_path)

    @classmethod
    def load(cls, load_path, env=None, **kwargs):
        data, _ = cls._load_from_file(load_path)

        if 'policy_kwargs' in kwargs and kwargs['policy_kwargs'] != data['policy_kwargs']:
            raise ValueError("The specified policy kwargs do not equal the stored policy kwargs. "
                             "Stored kwargs: {}, specified kwargs: {}".format(data['policy_kwargs'],
                                                                              kwargs['policy_kwargs']))

        model = cls(policy=data["policy"], env=env, model_class=data['model_class'],
                    n_sampled_goal=data['n_sampled_goal'],
                    goal_selection_strategy=data['goal_selection_strategy'],
                    _init_setup_model=False)
        model.__dict__['observation_space'] = data['her_obs_space']
        model.__dict__['action_space'] = data['her_action_space']
        model.model = data['model_class'].load(load_path, model.get_env(), **kwargs)
        model.model._save_to_file = model._save_to_file
        return model<|MERGE_RESOLUTION|>--- conflicted
+++ resolved
@@ -20,12 +20,8 @@
     :param goal_selection_strategy: (GoalSelectionStrategy or str)
     """
 
-    def __init__(self, policy, env, model_class, n_sampled_goal=4,
-<<<<<<< HEAD
-                 goal_selection_strategy='future', her_starts=None, *args, **kwargs):
-=======
+    def __init__(self, policy, env, model_class, n_sampled_goal=4, her_starts=0,
                  goal_selection_strategy='future', norm=False, *args, **kwargs):
->>>>>>> 46a259ff
 
         assert not isinstance(env, VecEnvWrapper), "HER does not support VecEnvWrapper"
 
@@ -48,11 +44,7 @@
         self.goal_selection_strategy = goal_selection_strategy
 
         if self.env is not None:
-<<<<<<< HEAD
-            self._create_replay_wrapper(self.env, her_starts)
-=======
-            self._create_replay_wrapper(self.env, norm)
->>>>>>> 46a259ff
+            self._create_replay_wrapper(self.env, her_starts, norm)
 
         assert issubclass(model_class, OffPolicyRLModel), \
             "Error: HER only works with Off policy model (such as DDPG, SAC, TD3 and DQN)."
@@ -61,11 +53,7 @@
         # Patch to support saving/loading
         self.model._save_to_file = self._save_to_file
 
-<<<<<<< HEAD
-    def _create_replay_wrapper(self, env, her_starts):
-=======
-    def _create_replay_wrapper(self, env, norm=False):
->>>>>>> 46a259ff
+    def _create_replay_wrapper(self, env, her_starts, norm=False):
         """
         Wrap the environment in a HERGoalEnvWrapper
         if needed and create the replay buffer wrapper.
@@ -86,7 +74,7 @@
     def set_env(self, env):
         assert not isinstance(env, VecEnvWrapper), "HER does not support VecEnvWrapper"
         super().set_env(env)
-        self._create_replay_wrapper(self.env)
+        self._create_replay_wrapper(self.env, 0)
         self.model.set_env(self.env)
 
     def get_env(self):
