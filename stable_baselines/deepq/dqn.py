from functools import partial

import tensorflow as tf
import numpy as np
import gym

from stable_baselines import logger, deepq
from stable_baselines.common import tf_util, OffPolicyRLModel, SetVerbosity, TensorboardWriter
from stable_baselines.common.vec_env import VecEnv
from stable_baselines.common.schedules import LinearSchedule
from stable_baselines.common.replay_buffer import ReplayBuffer, PrioritizedReplayBuffer
from stable_baselines.deepq.policies import DQNPolicy
from stable_baselines.a2c.utils import find_trainable_variables, total_episode_reward_logger


class DQN(OffPolicyRLModel):
    """
    The DQN model class. DQN paper: https://arxiv.org/pdf/1312.5602.pdf

    :param policy: (DQNPolicy or str) The policy model to use (MlpPolicy, CnnPolicy, LnMlpPolicy, ...)
    :param env: (Gym environment or str) The environment to learn from (if registered in Gym, can be str)
    :param replay_buffer: (ReplayBuffer) The type of replay buffer to use
    :param gamma: (float) discount factor
    :param learning_rate: (float) learning rate for adam optimizer
    :param buffer_size: (int) size of the replay buffer
    :param exploration_fraction: (float) fraction of entire training period over which the exploration rate is
            annealed
    :param exploration_final_eps: (float) final value of random action probability
    :param train_freq: (int) update the model every `train_freq` steps. set to None to disable printing
    :param batch_size: (int) size of a batched sampled from replay buffer for training
    :param checkpoint_freq: (int) how often to save the model. This is so that the best version is restored at the
            end of the training. If you do not wish to restore the best version
            at the end of the training set this variable to None.
    :param checkpoint_path: (str) replacement path used if you need to log to somewhere else than a temporary
            directory.
    :param learning_starts: (int) how many steps of the model to collect transitions for before learning starts
    :param target_network_update_freq: (int) update the target network every `target_network_update_freq` steps.
<<<<<<< HEAD
    :param prioritized_replay_alpha: (float) alpha parameter for prioritized replay buffer
=======
    :param prioritized_replay: (bool) if True prioritized replay buffer will be used.
    :param prioritized_replay_alpha: (float)alpha parameter for prioritized replay buffer.
        It determines how much prioritization is used, with alpha=0 corresponding to the uniform case.
>>>>>>> d997d659
    :param prioritized_replay_beta0: (float) initial value of beta for prioritized replay buffer
    :param prioritized_replay_beta_iters: (int) number of iterations over which beta will be annealed from initial
            value to 1.0. If set to None equals to max_timesteps.
    :param prioritized_replay_eps: (float) epsilon to add to the TD errors when updating priorities.
    :param param_noise: (bool) Whether or not to apply noise to the parameters of the policy.
    :param verbose: (int) the verbosity level: 0 none, 1 training information, 2 tensorflow debug
    :param tensorboard_log: (str) the log location for tensorboard (if None, no logging)
    :param _init_setup_model: (bool) Whether or not to build the network at the creation of the instance
    """

    def __init__(self, policy, env, replay_buffer=ReplayBuffer, gamma=0.99, learning_rate=5e-4, buffer_size=50000,
                 exploration_fraction=0.1, exploration_final_eps=0.02, train_freq=1, batch_size=32,
                 checkpoint_freq=10000, checkpoint_path=None, learning_starts=1000, target_network_update_freq=500,
                 prioritized_replay_alpha=0.6, prioritized_replay_beta0=0.4, prioritized_replay_beta_iters=None,
                 prioritized_replay_eps=1e-6, param_noise=False, verbose=0, tensorboard_log=None,
                 _init_setup_model=True, policy_kwargs=None):

<<<<<<< HEAD
        super(DQN, self).__init__(policy=policy, env=env, replay_buffer=replay_buffer, verbose=verbose,
                                  policy_base=DQNPolicy, requires_vec_env=False)
=======
        # TODO: replay_buffer refactoring
        super(DQN, self).__init__(policy=policy, env=env, replay_buffer=None, verbose=verbose, policy_base=DQNPolicy,
                                  requires_vec_env=False, policy_kwargs=policy_kwargs)
>>>>>>> d997d659

        self.checkpoint_path = checkpoint_path
        self.param_noise = param_noise
        self.learning_starts = learning_starts
        self.train_freq = train_freq
        self.prioritized_replay_eps = prioritized_replay_eps
        self.batch_size = batch_size
        self.target_network_update_freq = target_network_update_freq
        self.checkpoint_freq = checkpoint_freq
        self.prioritized_replay_alpha = prioritized_replay_alpha
        self.prioritized_replay_beta0 = prioritized_replay_beta0
        self.prioritized_replay_beta_iters = prioritized_replay_beta_iters
        self.exploration_final_eps = exploration_final_eps
        self.exploration_fraction = exploration_fraction
        self.buffer_size = buffer_size
        self.learning_rate = learning_rate
        self.gamma = gamma
        self.tensorboard_log = tensorboard_log

        self.graph = None
        self.sess = None
        self._train_step = None
        self.step_model = None
        self.update_target = None
        self.act = None
        self.replay_buffer_obj = None
        self.proba_step = None
        self.beta_schedule = None
        self.exploration = None
        self.params = None
        self.summary = None
        self.episode_reward = None

        if _init_setup_model:
            self.setup_model()

    def setup_model(self):
        with SetVerbosity(self.verbose):
            assert not isinstance(self.action_space, gym.spaces.Box), \
                "Error: DQN cannot output a gym.spaces.Box action space."

            # If the policy is wrap in functool.partial (e.g. to disable dueling)
            # unwrap it to check the class type
            if isinstance(self.policy, partial):
                test_policy = self.policy.func
            else:
                test_policy = self.policy
            assert issubclass(test_policy, DQNPolicy), "Error: the input policy for the DQN model must be " \
                                                       "an instance of DQNPolicy."

            self.graph = tf.Graph()
            with self.graph.as_default():
                self.sess = tf_util.make_session(graph=self.graph)

                optimizer = tf.train.AdamOptimizer(learning_rate=self.learning_rate)

                self.act, self._train_step, self.update_target, self.step_model = deepq.build_train(
                    q_func=partial(self.policy, **self.policy_kwargs),
                    ob_space=self.observation_space,
                    ac_space=self.action_space,
                    optimizer=optimizer,
                    gamma=self.gamma,
                    grad_norm_clipping=10,
                    param_noise=self.param_noise,
                    sess=self.sess
                )
                self.proba_step = self.step_model.proba_step
                self.params = find_trainable_variables("deepq")

                # Initialize the parameters and copy them to the target network.
                tf_util.initialize(self.sess)
                self.update_target(sess=self.sess)

                self.summary = tf.summary.merge_all()

    def learn(self, total_timesteps, callback=None, seed=None, log_interval=100, tb_log_name="DQN"):
        with SetVerbosity(self.verbose), TensorboardWriter(self.graph, self.tensorboard_log, tb_log_name) as writer:
            self._setup_learn(seed)

            # Create the replay buffer
            if issubclass(self.replay_buffer, PrioritizedReplayBuffer):
                self.replay_buffer_obj = self.replay_buffer(self.buffer_size, alpha=self.prioritized_replay_alpha)
                if self.prioritized_replay_beta_iters is None:
                    prioritized_replay_beta_iters = total_timesteps
                else:
                    prioritized_replay_beta_iters = self.prioritized_replay_beta_iters
                self.beta_schedule = LinearSchedule(prioritized_replay_beta_iters,
                                                    initial_p=self.prioritized_replay_beta0,
                                                    final_p=1.0)
            else:
                self.replay_buffer_obj = self.replay_buffer(self.buffer_size)
                self.beta_schedule = None
            # Create the schedule for exploration starting from 1.
            self.exploration = LinearSchedule(schedule_timesteps=int(self.exploration_fraction * total_timesteps),
                                              initial_p=1.0,
                                              final_p=self.exploration_final_eps)

            episode_rewards = [0.0]
            obs = self.env.reset()
            reset = True
            self.episode_reward = np.zeros((1,))

            for step in range(total_timesteps):
                if callback is not None:
                    # Only stop training if return value is False, not when it is None. This is for backwards
                    # compatibility with callbacks that have no return statement.
                    if callback(locals(), globals()) == False:
                        break
                # Take action and update exploration to the newest value
                kwargs = {}
                if not self.param_noise:
                    update_eps = self.exploration.value(step)
                    update_param_noise_threshold = 0.
                else:
                    update_eps = 0.
                    # Compute the threshold such that the KL divergence between perturbed and non-perturbed
                    # policy is comparable to eps-greedy exploration with eps = exploration.value(t).
                    # See Appendix C.1 in Parameter Space Noise for Exploration, Plappert et al., 2017
                    # for detailed explanation.
                    update_param_noise_threshold = \
                        -np.log(1. - self.exploration.value(step) +
                                self.exploration.value(step) / float(self.env.action_space.n))
                    kwargs['reset'] = reset
                    kwargs['update_param_noise_threshold'] = update_param_noise_threshold
                    kwargs['update_param_noise_scale'] = True
                with self.sess.as_default():
                    action = self.act(np.array(obs)[None], update_eps=update_eps, **kwargs)[0]
                env_action = action
                reset = False
                new_obs, rew, done, _ = self.env.step(env_action)
                # Store transition in the replay buffer.
                self.replay_buffer_obj.add(obs, action, rew, new_obs, float(done))
                obs = new_obs

                if writer is not None:
                    ep_rew = np.array([rew]).reshape((1, -1))
                    ep_done = np.array([done]).reshape((1, -1))
                    self.episode_reward = total_episode_reward_logger(self.episode_reward, ep_rew, ep_done, writer,
                                                                      step)

                episode_rewards[-1] += rew
                if done:
                    if not isinstance(self.env, VecEnv):
                        obs = self.env.reset()
                    episode_rewards.append(0.0)
                    reset = True

                if step > self.learning_starts and step % self.train_freq == 0:
                    # Minimize the error in Bellman's equation on a batch sampled from replay buffer.
                    if issubclass(self.replay_buffer, PrioritizedReplayBuffer):
                        experience = self.replay_buffer_obj.sample(self.batch_size, beta=self.beta_schedule.value(step))
                        (obses_t, actions, rewards, obses_tp1, dones, weights, batch_idxes) = experience
                    else:
                        obses_t, actions, rewards, obses_tp1, dones = self.replay_buffer_obj.sample(self.batch_size)
                        weights, batch_idxes = np.ones_like(rewards), None

                    if writer is not None:
                        # run loss backprop with summary, but once every 100 steps save the metadata
                        # (memory, compute time, ...)
                        if (1 + step) % 100 == 0:
                            run_options = tf.RunOptions(trace_level=tf.RunOptions.FULL_TRACE)
                            run_metadata = tf.RunMetadata()
                            summary, td_errors = self._train_step(obses_t, actions, rewards, obses_tp1, obses_tp1,
                                                                  dones, weights, sess=self.sess, options=run_options,
                                                                  run_metadata=run_metadata)
                            writer.add_run_metadata(run_metadata, 'step%d' % step)
                        else:
                            summary, td_errors = self._train_step(obses_t, actions, rewards, obses_tp1, obses_tp1,
                                                                  dones, weights, sess=self.sess)
                        writer.add_summary(summary, step)
                    else:
                        _, td_errors = self._train_step(obses_t, actions, rewards, obses_tp1, obses_tp1, dones, weights,
                                                        sess=self.sess)

                    if issubclass(self.replay_buffer, PrioritizedReplayBuffer):
                        new_priorities = np.abs(td_errors) + self.prioritized_replay_eps
                        self.replay_buffer_obj.update_priorities(batch_idxes, new_priorities)

                if step > self.learning_starts and step % self.target_network_update_freq == 0:
                    # Update target network periodically.
                    self.update_target(sess=self.sess)

                if len(episode_rewards[-101:-1]) == 0:
                    mean_100ep_reward = -np.inf
                else:
                    mean_100ep_reward = round(float(np.mean(episode_rewards[-101:-1])), 1)

                num_episodes = len(episode_rewards)
                if self.verbose >= 1 and done and log_interval is not None and len(episode_rewards) % log_interval == 0:
                    logger.record_tabular("steps", step)
                    logger.record_tabular("episodes", num_episodes)
                    logger.record_tabular("mean 100 episode reward", mean_100ep_reward)
                    logger.record_tabular("% time spent exploring", int(100 * self.exploration.value(step)))
                    logger.dump_tabular()

        return self

    def predict(self, observation, state=None, mask=None, deterministic=True):
        observation = np.array(observation)
        vectorized_env = self._is_vectorized_observation(observation, self.observation_space)

        observation = observation.reshape((-1,) + self.observation_space.shape)
        with self.sess.as_default():
            actions, _, _ = self.step_model.step(observation, deterministic=deterministic)

        if not vectorized_env:
            actions = actions[0]

        return actions, None

    def action_probability(self, observation, state=None, mask=None, actions=None):
        observation = np.array(observation)
        vectorized_env = self._is_vectorized_observation(observation, self.observation_space)

        observation = observation.reshape((-1,) + self.observation_space.shape)
        actions_proba = self.proba_step(observation, state, mask)

        if actions is not None:  # comparing the action distribution, to given actions
            actions = np.array([actions])
            assert isinstance(self.action_space, gym.spaces.Discrete)
            actions = actions.reshape((-1,))
            assert observation.shape[0] == actions.shape[0], "Error: batch sizes differ for actions and observations."
            actions_proba = actions_proba[np.arange(actions.shape[0]), actions]
            # normalize action proba shape
            actions_proba = actions_proba.reshape((-1, 1))

        if not vectorized_env:
            if state is not None:
                raise ValueError("Error: The environment must be vectorized when using recurrent policies.")
            actions_proba = actions_proba[0]

        return actions_proba

    def get_save_data(self):
        return {
            "checkpoint_path": self.checkpoint_path,
            "param_noise": self.param_noise,
            "learning_starts": self.learning_starts,
            "train_freq": self.train_freq,
            "replay_buffer": self.replay_buffer,
            "prioritized_replay_eps": self.prioritized_replay_eps,
            "batch_size": self.batch_size,
            "target_network_update_freq": self.target_network_update_freq,
            "checkpoint_freq": self.checkpoint_freq,
            "prioritized_replay_alpha": self.prioritized_replay_alpha,
            "prioritized_replay_beta0": self.prioritized_replay_beta0,
            "prioritized_replay_beta_iters": self.prioritized_replay_beta_iters,
            "exploration_final_eps": self.exploration_final_eps,
            "exploration_fraction": self.exploration_fraction,
            "learning_rate": self.learning_rate,
            "gamma": self.gamma,
            "verbose": self.verbose,
            "observation_space": self.observation_space,
            "action_space": self.action_space,
            "policy": self.policy,
            "n_envs": self.n_envs,
            "_vectorize_action": self._vectorize_action,
            "policy_kwargs": self.policy_kwargs
        }

    @classmethod
    def load(cls, load_path, env=None, **kwargs):
        data, params = cls._load_from_file(load_path)

        if 'policy_kwargs' in kwargs and kwargs['policy_kwargs'] != data['policy_kwargs']:
            raise ValueError("The specified policy kwargs do not equal the stored policy kwargs. "
                             "Stored kwargs: {}, specified kwargs: {}".format(data['policy_kwargs'],
                                                                              kwargs['policy_kwargs']))

        model = cls(policy=data["policy"], env=env, _init_setup_model=False)
        model.__dict__.update(data)
        model.__dict__.update(kwargs)
        model.set_env(env)
        model.setup_model()

        restores = []
        for param, loaded_p in zip(model.params, params):
            restores.append(param.assign(loaded_p))
        model.sess.run(restores)

        return model<|MERGE_RESOLUTION|>--- conflicted
+++ resolved
@@ -35,13 +35,9 @@
             directory.
     :param learning_starts: (int) how many steps of the model to collect transitions for before learning starts
     :param target_network_update_freq: (int) update the target network every `target_network_update_freq` steps.
-<<<<<<< HEAD
-    :param prioritized_replay_alpha: (float) alpha parameter for prioritized replay buffer
-=======
     :param prioritized_replay: (bool) if True prioritized replay buffer will be used.
-    :param prioritized_replay_alpha: (float)alpha parameter for prioritized replay buffer.
+    :param prioritized_replay_alpha: (float) alpha parameter for prioritized replay buffer.
         It determines how much prioritization is used, with alpha=0 corresponding to the uniform case.
->>>>>>> d997d659
     :param prioritized_replay_beta0: (float) initial value of beta for prioritized replay buffer
     :param prioritized_replay_beta_iters: (int) number of iterations over which beta will be annealed from initial
             value to 1.0. If set to None equals to max_timesteps.
@@ -59,14 +55,9 @@
                  prioritized_replay_eps=1e-6, param_noise=False, verbose=0, tensorboard_log=None,
                  _init_setup_model=True, policy_kwargs=None):
 
-<<<<<<< HEAD
-        super(DQN, self).__init__(policy=policy, env=env, replay_buffer=replay_buffer, verbose=verbose,
-                                  policy_base=DQNPolicy, requires_vec_env=False)
-=======
         # TODO: replay_buffer refactoring
-        super(DQN, self).__init__(policy=policy, env=env, replay_buffer=None, verbose=verbose, policy_base=DQNPolicy,
+        super(DQN, self).__init__(policy=policy, env=env, replay_buffer=replay_buffer, verbose=verbose, policy_base=DQNPolicy,
                                   requires_vec_env=False, policy_kwargs=policy_kwargs)
->>>>>>> d997d659
 
         self.checkpoint_path = checkpoint_path
         self.param_noise = param_noise
