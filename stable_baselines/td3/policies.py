import tensorflow as tf
import numpy as np
from gym.spaces import Box
import copy

from stable_baselines.common.policies import BasePolicy, nature_cnn, register_policy, cnn_1d_extractor
from stable_baselines.sac.policies import mlp
from stable_baselines.a2c.utils import lstm, batch_to_seq, seq_to_batch
from larnn import LinearAntisymmetricCell
from larnn import utils


class TD3Policy(BasePolicy):
    """
    Policy object that implements a TD3-like actor critic

    :param sess: (TensorFlow session) The current TensorFlow session
    :param ob_space: (Gym Space) The observation space of the environment
    :param ac_space: (Gym Space) The action space of the environment
    :param n_env: (int) The number of environments to run
    :param n_steps: (int) The number of steps to run for each environment
    :param n_batch: (int) The number of batch to run (n_envs * n_steps)
    :param reuse: (bool) If the policy is reusable or not
    :param scale: (bool) whether or not to scale the input
    """

    def __init__(self, sess, ob_space, ac_space, n_env=1, n_steps=1, n_batch=None, reuse=False, scale=False,
                 add_action_ph=False):
        super(TD3Policy, self).__init__(sess, ob_space, ac_space, n_env, n_steps, n_batch, reuse=reuse, scale=scale,
                                        add_action_ph=add_action_ph)
        assert isinstance(ac_space, Box), "Error: the action space must be of type gym.spaces.Box"
        assert (np.abs(ac_space.low) == ac_space.high).all(), "Error: the action space low and high must be symmetric"

        self.qf1 = None
        self.qf2 = None
        self.q_discrepancy = None
        self.policy = None

    def make_actor(self, obs=None, reuse=False, scope="pi"):
        """
        Creates an actor object

        :param obs: (TensorFlow Tensor) The observation placeholder (can be None for default placeholder)
        :param reuse: (bool) whether or not to resue parameters
        :param scope: (str) the scope name of the actor
        :return: (TensorFlow Tensor) the output tensor
        """
        raise NotImplementedError

    def make_critics(self, obs=None, action=None, reuse=False,
                     scope="qvalues_fn"):
        """
        Creates the two Q-Values approximator

        :param obs: (TensorFlow Tensor) The observation placeholder (can be None for default placeholder)
        :param action: (TensorFlow Tensor) The action placeholder
        :param reuse: (bool) whether or not to resue parameters
        :param scope: (str) the scope name
        :return: ([tf.Tensor]) Mean, action and log probability
        """
        raise NotImplementedError

    def step(self, obs, state=None, mask=None):
        """
        Returns the policy for a single step

        :param obs: ([float] or [int]) The current observation of the environment
        :param state: ([float]) The last states (used in recurrent policies)
        :param mask: ([float]) The last masks (used in recurrent policies)
        :return: ([float]) actions
        """
        raise NotImplementedError

    def proba_step(self, obs, state=None, mask=None):
        """
        Returns the policy for a single step

        :param obs: ([float] or [int]) The current observation of the environment
        :param state: ([float]) The last states (used in recurrent policies)
        :param mask: ([float]) The last masks (used in recurrent policies)
        :return: ([float]) actions
        """
        return self.step(obs, state, mask)


class FeedForwardPolicy(TD3Policy):
    """
    Policy object that implements a DDPG-like actor critic, using a feed forward neural network.

    :param sess: (TensorFlow session) The current TensorFlow session
    :param ob_space: (Gym Space) The observation space of the environment
    :param ac_space: (Gym Space) The action space of the environment
    :param n_env: (int) The number of environments to run
    :param n_steps: (int) The number of steps to run for each environment
    :param n_batch: (int) The number of batch to run (n_envs * n_steps)
    :param reuse: (bool) If the policy is reusable or not
    :param layers: ([int]) The size of the Neural network for the policy (if None, default to [64, 64])
    :param cnn_extractor: (function (TensorFlow Tensor, ``**kwargs``): (TensorFlow Tensor)) the CNN feature extraction
    :param feature_extraction: (str) The feature extraction type ("cnn" or "mlp")
    :param layer_norm: (bool) enable layer normalisation
    :param act_fun: (tf.func) the activation function to use in the neural network.
    :param kwargs: (dict) Extra keyword arguments for the nature CNN feature extraction
    """

    def __init__(self, sess, ob_space, ac_space, n_env=1, n_steps=1, n_batch=None, reuse=False, layers=None,
                 cnn_extractor=nature_cnn, feature_extraction="cnn",
                 layer_norm=False, act_fun=tf.nn.relu, obs_module_indices=None, **kwargs):
        super(FeedForwardPolicy, self).__init__(sess, ob_space, ac_space, n_env, n_steps, n_batch,
                                                reuse=reuse,
                                                scale=(feature_extraction == "cnn" and cnn_extractor == nature_cnn))

        self._kwargs_check(feature_extraction, kwargs)
        self.layer_norm = layer_norm
        self.feature_extraction = feature_extraction
        self.cnn_kwargs = kwargs
        self.cnn_extractor = cnn_extractor
        self.cnn_vf = self.cnn_kwargs.pop("cnn_vf", True)
        self.reuse = reuse
        if layers is None:
            layers = [64, 64]
        self.layers = layers
        self.obs_module_indices = obs_module_indices
        self.policy_pre_activation = None

        assert len(layers) >= 1, "Error: must have at least one hidden layer for the policy."

        self.activ_fn = act_fun

    def make_actor(self, obs=None, reuse=False, scope="pi"):
        if obs is None:
            obs = self.processed_obs

        if self.obs_module_indices is not None:
            obs = tf.gather(obs, self.obs_module_indices["pi"], axis=-1)
        with tf.variable_scope(scope, reuse=reuse):
            if self.feature_extraction == "cnn":
                pi_h = self.cnn_extractor(obs, name="pi_c1", act_fun=self.activ_fn, **self.cnn_kwargs)
            else:
                pi_h = tf.layers.flatten(obs)

            pi_h = mlp(pi_h, self.layers, self.activ_fn, layer_norm=self.layer_norm)

            self.policy_pre_activation = tf.layers.dense(pi_h, self.ac_space.shape[0])
            self.policy = policy = tf.tanh(self.policy_pre_activation)

        return policy

    def make_critics(self, obs=None, action=None, reuse=False, scope="values_fn"):
        if obs is None:
            obs = self.processed_obs

        if self.obs_module_indices is not None:
            obs = tf.gather(obs, self.obs_module_indices["vf"], axis=-1)

        with tf.variable_scope(scope, reuse=reuse):
            if self.feature_extraction == "cnn" and self.cnn_vf:
                critics_h = self.cnn_extractor(obs, name="vf_c1", act_fun=self.activ_fn, **self.cnn_kwargs)
            else:
                critics_h = tf.layers.flatten(obs)

            # Concatenate preprocessed state and action
            qf_h = tf.concat([critics_h, action], axis=-1)

            # Double Q values to reduce overestimation
            with tf.variable_scope('qf1', reuse=reuse):
                qf1_h = mlp(qf_h, self.layers, self.activ_fn, layer_norm=self.layer_norm)
                qf1 = tf.layers.dense(qf1_h, 1, name="qf1")

            with tf.variable_scope('qf2', reuse=reuse):
                qf2_h = mlp(qf_h, self.layers, self.activ_fn, layer_norm=self.layer_norm)
                qf2 = tf.layers.dense(qf2_h, 1, name="qf2")

            self.qf1 = qf1
            self.qf2 = qf2
            # TODO: assumes that all qf1 and qf2 can never have opposite signs
            #self.q_discrepancy = tf.square(self.qf1 - self.qf2) / tf.square(tf.maximum(self.qf1, self.qf2))
            self.q_discrepancy = tf.abs(self.qf1 - self.qf2)

        return self.qf1, self.qf2

    def step(self, obs, state=None, mask=None):
        return self.sess.run(self.policy, {self.obs_ph: obs})

    def get_q_discrepancy(self, obs):
        if isinstance(obs, np.ndarray) and len(obs.shape) == 1: # TODO: check for MLP or CNN policy here
            obs = np.expand_dims(obs, axis=0)
        return self.sess.run(self.q_discrepancy, {self.obs_ph: obs})


class RecurrentPolicy(TD3Policy):
    """
        Policy object that implements a DDPG-like actor critic, using a feed forward neural network.

        :param sess: (TensorFlow session) The current TensorFlow session
        :param ob_space: (Gym Space) The observation space of the environment
        :param ac_space: (Gym Space) The action space of the environment
        :param n_env: (int) The number of environments to run
        :param n_steps: (int) The number of steps to run for each environment
        :param n_batch: (int) The number of batch to run (n_envs * n_steps)
        :param reuse: (bool) If the policy is reusable or not
        :param layers: ([int]) The size of the Neural network for the policy (if None, default to [64, 64])
        :param cnn_extractor: (function (TensorFlow Tensor, ``**kwargs``): (TensorFlow Tensor)) the CNN feature extraction
        :param feature_extraction: (str) The feature extraction type ("cnn" or "mlp")
        :param layer_norm: (bool) enable layer normalisation
        :param act_fun: (tf.func) the activation function to use in the neural network.
        :param kwargs: (dict) Extra keyword arguments for the nature CNN feature extraction
        """
    recurrent = True

    def __init__(self, sess, ob_space, ac_space, layers, n_env=1, n_steps=1, n_batch=None, reuse=False,
                 cnn_extractor=nature_cnn, feature_extraction="mlp", n_rnn=128, share_rnn=False, save_state=False,
                 rnn_type="lstm", layer_norm=False, act_fun=tf.nn.relu, obs_module_indices=None, **kwargs):
        super(RecurrentPolicy, self).__init__(sess, ob_space, ac_space, n_env, n_steps, n_batch,
                                                reuse=reuse, add_action_ph=True,
                                                scale=(feature_extraction == "cnn" and cnn_extractor == nature_cnn))

        self._kwargs_check(feature_extraction, kwargs)
        self.layer_norm = layer_norm
        self.feature_extraction = feature_extraction
        self.cnn_kwargs = kwargs
        self.cnn_extractor = cnn_extractor
        self.cnn_vf = self.cnn_kwargs.pop("cnn_vf", True)
        self.reuse = reuse
        self.layers = layers
        self.obs_module_indices = obs_module_indices
        self.rnn_type = rnn_type
        self.keras_reuse = False
        self._rnn_layer = {"pi": None, "qf1": None, "qf2": None}

        self.activ_fn = act_fun
        self.n_rnn = n_rnn
        self.share_rnn = share_rnn
        self._obs_ph = self.processed_obs

        assert self.n_batch % self.n_steps == 0, "The batch size must be a multiple of sequence length (n_steps)"
        self._rnn_n_batch = self.n_batch // self.n_steps
        _state_shape = (self._rnn_n_batch, self.n_rnn * 2 if self.rnn_type == "lstm" else self.n_rnn)

<<<<<<< HEAD
        self._initial_state = np.zeros((_state_shape), dtype=np.float32)
        if self.share_rnn:
=======
        self.action_prev = np.zeros((1, *self.ac_space.shape))

        self._initial_state = np.zeros((self._lstm_n_batch, self.n_lstm * 2), dtype=np.float32)
        if self.share_lstm:
>>>>>>> f72b2ac5
            self.state = None
        else:
            self.pi_state = None
            self.qf1_state = None
            self.qf2_state = None

        with tf.variable_scope("input", reuse=False):
            self.dones_ph = tf.placeholder_with_default(np.zeros((self.n_batch,), dtype=np.float32), (self.n_batch,), name="dones_ph")  # (done t-1)
            if self.share_rnn:
                self.state_ph = tf.placeholder_with_default(self.initial_state, _state_shape, name="state_ph")
            else:
                self.pi_state_ph = tf.placeholder_with_default(self.initial_state, _state_shape, name="pi_state_ph")
                self.qf1_state_ph = tf.placeholder_with_default(self.initial_state, _state_shape, name="qf1_state_ph")
                self.qf2_state_ph = tf.placeholder_with_default(self.initial_state, _state_shape, name="qf2_state_ph")

            self.action_prev_ph = tf.placeholder(np.float32, (self.n_batch, *self.ac_space.shape), name="action_prev_ph")

        self.extra_phs = ["action_prev"]
        self.rnn_inputs = ["obs", "action_prev"]
        self.extra_data_names = ["action_prev"]

        self.save_state = save_state
        if self.save_state:
<<<<<<< HEAD
            if self.share_rnn:
                self.extra_data_names = ["state"]
                self.extra_phs = ["state"]
=======
            if self.share_lstm:
                self.extra_data_names = sorted(self.extra_data_names + ["state"])
                self.extra_phs = sorted(self.extra_phs + ["state"])
>>>>>>> f72b2ac5
            else:
                self.extra_data_names = sorted(self.extra_data_names + ["pi_state", "qf1_state", "qf2_state"])
                self.extra_phs = sorted(self.extra_phs + ["pi_state", "qf1_state", "qf2_state"])

    def _process_phs(self, **phs):
        for ph_name, ph_val in phs.items():
            if ph_val is None:
                phs[ph_name] = getattr(self, ph_name + "_ph")
            else:
                try:
                    setattr(self, ph_name + "_ph", ph_val)
                except AttributeError:
                    setattr(self, "_" + ph_name + "_ph", ph_val)

        return phs.values()

    def _make_branch(self, branch_name, input_tensor, dones=None, state_ph=None):
        if branch_name == "rnn":
            for i, fc_layer_units in enumerate(self.layers["rnn"]):
                input_tensor = self.activ_fn(tf.layers.dense(input_tensor, fc_layer_units, name="rnn_fc{}".format(i)))

            if self.rnn_type == "lstm":
                input_tensor = batch_to_seq(input_tensor, self._rnn_n_batch, self.n_steps)
                masks = batch_to_seq(dones, self._rnn_n_batch, self.n_steps)
                input_tensor, state = lstm(input_tensor, masks, state_ph, "rnn", n_hidden=self.n_rnn,
                                           layer_norm=self.layer_norm)
                input_tensor = seq_to_batch(input_tensor)
            elif self.rnn_type == "larnn":
                n_features = input_tensor.shape[-1].value
                var_scope_name = tf.get_variable_scope().original_name_scope.split("/")[-2].split("_")[0]
                if self._rnn_layer[var_scope_name] is None:
                    larnn_cell = LinearAntisymmetricCell(self.n_rnn, step_size=self._rnn_epsilon)
                    larnn_layer = tf.keras.layers.RNN(larnn_cell, return_state=True,
                                                      input_shape=(None, self.n_steps, n_features))
                    self._rnn_layer[var_scope_name] = larnn_layer
                else:
                    larnn_layer = self._rnn_layer[var_scope_name]
                input_tensor = tf.reshape(input_tensor, (-1, self.n_steps, n_features))
                input_tensor, state = larnn_layer(input_tensor, initial_state=state_ph)
            else:
                raise ValueError

            return input_tensor, state
        else:
            for i, fc_layer_units in enumerate(self.layers[branch_name]):
                input_tensor = self.activ_fn(tf.layers.dense(input_tensor, fc_layer_units, name="{}_fc{}".format(branch_name, i)))

            return input_tensor

    def make_actor(self, ff_phs=None, rnn_phs=None, dones=None, reuse=False, scope="pi"):
        rnn_branch = tf.concat([tf.layers.flatten(ph) for ph in rnn_phs], axis=-1)
        if ff_phs is not None:
            ff_branch = tf.concat([tf.layers.flatten(ph) for ph in ff_phs], axis=-1)

        if dones is None:
            dones = self.dones_ph

        if self.share_rnn:
            with tf.variable_scope("shared", reuse=tf.AUTO_REUSE):
                rnn_branch, self.state = self._make_branch("rnn", rnn_branch, dones, self.state_ph)

        with tf.variable_scope(scope, reuse=reuse):
            if self.layers["ff"] is not None:
               ff_branch = self._make_branch("ff", ff_branch)

            if not self.share_rnn:
                rnn_branch, self.pi_state = self._make_branch("rnn", rnn_branch, dones, self.pi_state_ph)

            if ff_phs is not None:
                head = tf.concat([ff_branch, rnn_branch], axis=-1)
            else:
                head = rnn_branch

            head = self._make_branch("head", head)

            self.policy_pre_activation = tf.layers.dense(head, self.ac_space.shape[0])
            self.policy = policy = tf.tanh(self.policy_pre_activation)

        return policy

    def make_critics(self, ff_phs=None, rnn_phs=None, dones=None, reuse=False, scope="values_fn"):
        rnn_branch_in = tf.concat([tf.layers.flatten(ph) for ph in rnn_phs], axis=-1)
        if ff_phs is not None:
            ff_branch_in = tf.concat([tf.layers.flatten(ph) for ph in ff_phs], axis=-1)

        if dones is None:
            dones = self.dones_ph

        self.qf1, self.qf2 = None, None
        self.qf1_state, self.qf2_state = None, None

        if self.share_rnn:
            with tf.variable_scope("shared", reuse=tf.AUTO_REUSE):
                rnn_branch_s, self.state = self._make_branch("rnn", rnn_branch_in, dones, self.state_ph)

        with tf.variable_scope(scope, reuse=reuse):
            # Double Q values to reduce overestimation
            for qf_i in range(1, 3):
                with tf.variable_scope('qf{}'.format(qf_i), reuse=reuse):
                    rnn_branch = rnn_branch_in
                    if self.layers["ff"] is not None:
                        ff_branch = self._make_branch("ff", ff_branch_in)
                    elif ff_phs is not None:
                        ff_branch = ff_branch_in

                    if not self.share_rnn:
                        rnn_branch, state = self._make_branch("rnn", rnn_branch, dones,
                                                               getattr(self, "qf{}_state_ph".format(qf_i)))
                        setattr(self, "qf{}_state".format(qf_i), state)
                    else:
                        rnn_branch = rnn_branch_s

                    if ff_phs is not None:
                        head = tf.concat([ff_branch, rnn_branch], axis=-1)
                    else:
                        head = rnn_branch

                    head = self._make_branch("head", head)

                    setattr(self, "qf{}".format(qf_i), tf.layers.dense(head, 1, name="qf{}".format(qf_i)))

        return self.qf1, self.qf2

    def step(self, obs, state=None, mask=None):
        raise NotImplementedError

    @property
    def initial_state(self):
        return self._initial_state

    def collect_data(self, _locals, _globals):
        data = {}
        if self.save_state:
            if self.share_rnn:
                data["state"] = _locals["prev_policy_state"][0, :]
            else:
                data["pi_state"] = _locals["prev_policy_state"][0, :]
                if len(_locals["episode_data"]) == 0:
                    qf1_state, qf2_state = self.initial_state, self.initial_state
                else:
                    qf_feed_dict = {
                        self.qf1_state_ph: _locals["episode_data"][-1]["qf1_state"][None],
                        self.qf2_state_ph: _locals["episode_data"][-1]["qf2_state"][None],
                    }
                    qf_feed_dict.update({getattr(self, data_name + "_ph"): _locals["episode_data"][-1][data_name][None]
                                         for data_name in self.rnn_inputs})
                    qf1_state, qf2_state = self.sess.run([self.qf1_state, self.qf2_state], feed_dict=qf_feed_dict)
                data["qf1_state"] = qf1_state[0, :]
                data["qf2_state"] = qf2_state[0, :]

        if len(_locals["episode_data"]) == 0:
            data["action_prev"] = np.zeros(*self.ac_space.shape, dtype=np.float32)
        else:
            data["action_prev"] = _locals["episode_data"][-1]["action"]

        #data["target_action_prev_rnn"] = _locals["action"]

        return data


class DRPolicy(RecurrentPolicy):
    """
        Policy object that implements a DDPG-like actor critic, using a feed forward neural network.

        :param sess: (TensorFlow session) The current TensorFlow session
        :param ob_space: (Gym Space) The observation space of the environment
        :param ac_space: (Gym Space) The action space of the environment
        :param n_env: (int) The number of environments to run
        :param n_steps: (int) The number of steps to run for each environment
        :param n_batch: (int) The number of batch to run (n_envs * n_steps)
        :param reuse: (bool) If the policy is reusable or not
        :param layers: ([int]) The size of the Neural network for the policy (if None, default to [64, 64])
        :param cnn_extractor: (function (TensorFlow Tensor, ``**kwargs``): (TensorFlow Tensor)) the CNN feature extraction
        :param feature_extraction: (str) The feature extraction type ("cnn" or "mlp")
        :param layer_norm: (bool) enable layer normalisation
        :param act_fun: (tf.func) the activation function to use in the neural network.
        :param kwargs: (dict) Extra keyword arguments for the nature CNN feature extraction
        """
    recurrent = True

    def __init__(self, sess, ob_space, ac_space, goal_size, my_size, n_env=1, n_steps=1, n_batch=None, reuse=False, layers=None,
                 cnn_extractor=nature_cnn, feature_extraction="mlp", n_rnn=128, share_rnn=False,
                 layer_norm=False, act_fun=tf.nn.relu, obs_module_indices=None, **kwargs):
        if layers is None:
            layers = {"ff": [128], "rnn": [128], "head": [128, 128]}
        super().__init__(sess, ob_space, ac_space, layers, n_env, n_steps, n_batch,
                                                reuse=reuse, cnn_extractor=cnn_extractor,
                                                feature_extraction=feature_extraction, n_rnn=n_rnn,
                                                share_rnn=share_rnn, layer_norm=layer_norm, act_fun=act_fun,
                                                obs_module_indices=obs_module_indices, **kwargs)

        with tf.variable_scope("input", reuse=False):
            self.my_ph = tf.placeholder(tf.float32, (None, my_size), name="my_ph")  # the dynamics of the environment

        self.goal_size = goal_size
        self.extra_phs = sorted(self.extra_phs + ["my"])
        self.extra_data_names = sorted(self.extra_data_names + ["my"])

    def make_actor(self, obs_ff=None, obs_rnn=None, action_prev=None, dones=None, reuse=False, scope="pi"):
        if obs_ff is None:
            obs_ff = self.processed_obs
        if obs_rnn is None:
            obs_rnn = self.processed_obs
        if action_prev is None:
            action_prev = self.action_prev_ph

        obs_ff, goal = obs_ff[:, :-self.goal_size], obs_ff[:, -self.goal_size:]
        goal = tf.subtract(goal, obs_ff[:, -self.goal_size:], name="goal_relative")
        obs_rnn = obs_rnn[:, :-self.goal_size]

        ff_phs = [obs_ff, goal]
        rnn_phs = [obs_rnn, action_prev]
        return super().make_actor(ff_phs=ff_phs, rnn_phs=rnn_phs, dones=dones, reuse=reuse, scope=scope)

    def make_critics(self, obs_ff=None, action_ff=None, my=None, obs_rnn=None, action_prev=None, dones=None, reuse=False, scope="values_fn"):
        if obs_ff is None:
            obs_ff = self.processed_obs
        if action_ff is None:
            action_ff = self.action_ph
        if my is None:
            my = self.my_ph
        if obs_rnn is None:
            obs_rnn = self.processed_obs
        if action_prev is None:
            action_prev = self.action_prev_ph

        obs_ff, goal = obs_ff[:, :-self.goal_size], obs_ff[:, -self.goal_size:]
        goal = tf.subtract(goal, obs_ff[:, -self.goal_size:], name="goal_relative")
        obs_rnn = obs_rnn[:, :-self.goal_size]

        ff_phs = [obs_ff, goal, my, action_ff]
        rnn_phs = [obs_rnn, action_prev]
        return super().make_critics(ff_phs=ff_phs, rnn_phs=rnn_phs, dones=dones, reuse=reuse, scope=scope)

    def step(self, obs, state=None, action_prev=None, mask=None):
        if state is None:
            state = self.initial_state
        if action_prev is None:
            assert obs.shape[0] == 1
            if mask[0]:
                self.action_prev = np.zeros((1, *self.ac_space.shape))
            action_prev = self.action_prev

        rnn_node = self.state if self.share_rnn else self.pi_state
        state_ph = self.state_ph if self.share_rnn else self.pi_state_ph

        action, out_state = self.sess.run([self.policy, rnn_node],
                            {self.obs_ph: obs, state_ph: state, self.dones_ph: mask,
                            self.action_prev_ph: action_prev})
        self.action_prev = action

        return action, out_state

    def collect_data(self, _locals, _globals, **kwargs):
        data = super().collect_data(_locals, _globals)
        if "my" not in _locals or _locals["ep_data"]:
            data["my"] = _locals["self"].env.get_env_parameters()

        return data


class LstmMlpPolicy(RecurrentPolicy):
    recurrent = True

    def __init__(self, sess, ob_space, ac_space, n_env=1, n_steps=1, n_batch=None, reuse=False,
                 layers=None,
                 cnn_extractor=nature_cnn, feature_extraction="mlp", n_rnn=128, share_rnn=False,
                 layer_norm=False, act_fun=tf.nn.relu, obs_module_indices=None, **kwargs):
        if layers is None:
            layers = {"ff": None, "rnn": [64, 64], "head": []}

        else:
            assert layers["ff"] is None
        super().__init__(sess, ob_space, ac_space, layers, n_env, n_steps, n_batch,
                         reuse=reuse, cnn_extractor=cnn_extractor,
                         feature_extraction=feature_extraction, n_rnn=n_rnn,
                         share_rnn=share_rnn, layer_norm=layer_norm, act_fun=act_fun,
                         obs_module_indices=obs_module_indices, **kwargs)

    def make_actor(self, obs=None, action_prev=None, dones=None, reuse=False, scope="pi"):
        obs, action_prev, dones = self._process_phs(obs=obs, action_prev=action_prev, dones=dones)

        ff_phs = None
        rnn_phs = [obs, action_prev]
        return super().make_actor(ff_phs=ff_phs, rnn_phs=rnn_phs, dones=dones, reuse=reuse, scope=scope)

    def make_critics(self, obs=None, action=None, action_prev=None, dones=None, reuse=False, scope="values_fn"):
        obs, action, action_prev, dones = self._process_phs(obs=obs, action=action, action_prev=action_prev, dones=dones)

        ff_phs = [action]
        rnn_phs = [obs, action_prev]
        return super().make_critics(ff_phs=ff_phs, rnn_phs=rnn_phs, dones=dones, reuse=reuse, scope=scope)

    def step(self, obs, action_prev=None, state=None, mask=None):
        if state is None:
            state = self.initial_state
        if action_prev is None:
            assert obs.shape[0] == 1
            if mask[0]:
                self.action_prev = np.zeros((1, *self.ac_space.shape))
            action_prev = self.action_prev
        if mask is None:
            mask = np.array([False])

        return self.sess.run([self.policy, self.pi_state],
                             {self.obs_ph: obs, self.action_prev_ph: action_prev,
                              self.pi_state_ph: state, self.dones_ph: mask})


class LstmFFMlpPolicy(RecurrentPolicy):
    recurrent = True

    def __init__(self, sess, ob_space, ac_space, n_env=1, n_steps=1, n_batch=None, reuse=False,
                 layers=None,
                 cnn_extractor=nature_cnn, feature_extraction="mlp", n_rnn=128, share_rnn=False,
                 layer_norm=False, act_fun=tf.nn.relu, obs_module_indices=None, **kwargs):
        if layers is None:
            layers = {"ff": [64], "lstm": [64, 64], "head": []}

        super().__init__(sess, ob_space, ac_space, layers, n_env, n_steps, n_batch,
                         reuse=reuse, cnn_extractor=cnn_extractor,
                         feature_extraction=feature_extraction, n_rnn=n_rnn,
                         share_rnn=share_rnn, layer_norm=layer_norm, act_fun=act_fun,
                         obs_module_indices=obs_module_indices, **kwargs)

    def make_actor(self, obs=None, action_prev=None, dones=None, reuse=False, scope="pi"):
        obs, action_prev, dones = self._process_phs(obs=obs, action_prev=action_prev, dones=dones)

        ff_phs = [obs]
        rnn_phs = [obs, action_prev]
        return super().make_actor(ff_phs=ff_phs, rnn_phs=rnn_phs, dones=dones, reuse=reuse, scope=scope)

    def make_critics(self, obs=None, action=None, action_prev=None, dones=None, reuse=False, scope="values_fn"):
        obs, action, action_prev, dones = self._process_phs(obs=obs, action=action, action_prev=action_prev, dones=dones)

        ff_phs = [obs, action]
        rnn_phs = [obs, action_prev]
        return super().make_critics(ff_phs=ff_phs, rnn_phs=rnn_phs, dones=dones, reuse=reuse, scope=scope)

    def step(self, obs, action_prev=None, state=None, mask=None):
        if state is None:
            state = self.initial_state
        if action_prev is None:
            assert obs.shape[0] == 1
            if mask[0]:
                self.action_prev = np.zeros((1, *self.ac_space.shape))
            action_prev = self.action_prev
        if mask is None:
            mask = np.array([False])

        return self.sess.run([self.policy, self.pi_state],
                             {self.obs_ph: obs, self.action_prev_ph: action_prev,
                              self.pi_state_ph: state, self.dones_ph: mask})


class LarnnMlpPolicy(RecurrentPolicy):
    recurrent = True

    def __init__(self, sess, ob_space, ac_space, rnn_epsilon, n_env=1, n_steps=1, n_batch=None, reuse=False,
                 layers=None, cnn_extractor=nature_cnn, feature_extraction="mlp", n_rnn=128, share_rnn=False,
                 layer_norm=False, act_fun=tf.nn.relu, obs_module_indices=None, **kwargs):
        if layers is None:
            layers = {"ff": None, "rnn": [64, 64], "head": []}
        else:
            assert layers["ff"] is None
        super().__init__(sess, ob_space, ac_space, layers, n_env, n_steps, n_batch,
                         reuse=reuse, cnn_extractor=cnn_extractor,
                         feature_extraction=feature_extraction, n_rnn=n_rnn, rnn_type="larnn",
                         share_rnn=share_rnn, layer_norm=layer_norm, act_fun=act_fun,
                         obs_module_indices=obs_module_indices, **kwargs)

        self.rnn_inputs = sorted(self.rnn_inputs + ["obs", "action"])
        self.keras_reuse = True
        self._rnn_epsilon = rnn_epsilon


    def make_actor(self, obs=None, dones=None, reuse=False, scope="pi"):
        if obs is None:
            obs = self.processed_obs

        ff_phs = None
        rnn_phs = [obs]
        return super().make_actor(ff_phs=ff_phs, rnn_phs=rnn_phs, dones=dones, reuse=reuse, scope=scope)

    def make_critics(self, obs=None, action=None, dones=None, reuse=False, scope="values_fn"):
        if obs is None:
            obs = self.processed_obs
        if action is None:
            action = self.action_ph

        ff_phs = None
        rnn_phs = [obs, action]
        return super().make_critics(ff_phs=ff_phs, rnn_phs=rnn_phs, dones=dones, reuse=reuse, scope=scope)

    def step(self, obs, state=None, mask=None):
        if state is None:
            state = self.initial_state
        if mask is None:
            mask = np.array([False])

        return self.sess.run([self.policy, self.pi_state],
                             {self.obs_ph: obs, self.pi_state_ph: state, self.dones_ph: mask})


class CnnPolicy(FeedForwardPolicy):
    """
    Policy object that implements actor critic, using a CNN (the nature CNN)

    :param sess: (TensorFlow session) The current TensorFlow session
    :param ob_space: (Gym Space) The observation space of the environment
    :param ac_space: (Gym Space) The action space of the environment
    :param n_env: (int) The number of environments to run
    :param n_steps: (int) The number of steps to run for each environment
    :param n_batch: (int) The number of batch to run (n_envs * n_steps)
    :param reuse: (bool) If the policy is reusable or not
    :param _kwargs: (dict) Extra keyword arguments for the nature CNN feature extraction
    """

    def __init__(self, sess, ob_space, ac_space, n_env=1, n_steps=1, n_batch=None, reuse=False, **_kwargs):
        super(CnnPolicy, self).__init__(sess, ob_space, ac_space, n_env, n_steps, n_batch, reuse,
                                        feature_extraction="cnn", **_kwargs)


class CnnMlpPolicy(FeedForwardPolicy):
    """
    Policy object that implements actor critic, using a CNN (the nature CNN)

    :param sess: (TensorFlow session) The current TensorFlow session
    :param ob_space: (Gym Space) The observation space of the environment
    :param ac_space: (Gym Space) The action space of the environment
    :param n_env: (int) The number of environments to run
    :param n_steps: (int) The number of steps to run for each environment
    :param n_batch: (int) The number of batch to run (n_envs * n_steps)
    :param reuse: (bool) If the policy is reusable or not
    :param _kwargs: (dict) Extra keyword arguments for the nature CNN feature extraction
    """

    def __init__(self, sess, ob_space, ac_space, n_env=1, n_steps=1, n_batch=None, reuse=False, **_kwargs):
        super(CnnMlpPolicy, self).__init__(sess, ob_space, ac_space, n_env, n_steps, n_batch, reuse,
                                           cnn_extractor=cnn_1d_extractor, feature_extraction="cnn", **_kwargs)


class LnCnnPolicy(FeedForwardPolicy):
    """
    Policy object that implements actor critic, using a CNN (the nature CNN), with layer normalisation

    :param sess: (TensorFlow session) The current TensorFlow session
    :param ob_space: (Gym Space) The observation space of the environment
    :param ac_space: (Gym Space) The action space of the environment
    :param n_env: (int) The number of environments to run
    :param n_steps: (int) The number of steps to run for each environment
    :param n_batch: (int) The number of batch to run (n_envs * n_steps)
    :param reuse: (bool) If the policy is reusable or not
    :param _kwargs: (dict) Extra keyword arguments for the nature CNN feature extraction
    """

    def __init__(self, sess, ob_space, ac_space, n_env=1, n_steps=1, n_batch=None, reuse=False, **_kwargs):
        super(LnCnnPolicy, self).__init__(sess, ob_space, ac_space, n_env, n_steps, n_batch, reuse,
                                          feature_extraction="cnn", layer_norm=True, **_kwargs)


class MlpPolicy(FeedForwardPolicy):
    """
    Policy object that implements actor critic, using a MLP (2 layers of 64)

    :param sess: (TensorFlow session) The current TensorFlow session
    :param ob_space: (Gym Space) The observation space of the environment
    :param ac_space: (Gym Space) The action space of the environment
    :param n_env: (int) The number of environments to run
    :param n_steps: (int) The number of steps to run for each environment
    :param n_batch: (int) The number of batch to run (n_envs * n_steps)
    :param reuse: (bool) If the policy is reusable or not
    :param _kwargs: (dict) Extra keyword arguments for the nature CNN feature extraction
    """

    def __init__(self, sess, ob_space, ac_space, n_env=1, n_steps=1, n_batch=None, reuse=False, **_kwargs):
        super(MlpPolicy, self).__init__(sess, ob_space, ac_space, n_env, n_steps, n_batch, reuse,
                                        feature_extraction="mlp", **_kwargs)


class LnMlpPolicy(FeedForwardPolicy):
    """
    Policy object that implements actor critic, using a MLP (2 layers of 64), with layer normalisation

    :param sess: (TensorFlow session) The current TensorFlow session
    :param ob_space: (Gym Space) The observation space of the environment
    :param ac_space: (Gym Space) The action space of the environment
    :param n_env: (int) The number of environments to run
    :param n_steps: (int) The number of steps to run for each environment
    :param n_batch: (int) The number of batch to run (n_envs * n_steps)
    :param reuse: (bool) If the policy is reusable or not
    :param _kwargs: (dict) Extra keyword arguments for the nature CNN feature extraction
    """

    def __init__(self, sess, ob_space, ac_space, n_env=1, n_steps=1, n_batch=None, reuse=False, **_kwargs):
        super(LnMlpPolicy, self).__init__(sess, ob_space, ac_space, n_env, n_steps, n_batch, reuse,
                                          feature_extraction="mlp", layer_norm=True, **_kwargs)


register_policy("LstmFFMlpPolicy", LstmFFMlpPolicy)
register_policy("LstmMlpPolicy", LstmMlpPolicy)
register_policy("DRPolicy", DRPolicy)
register_policy("CnnPolicy", CnnPolicy)
register_policy("LnCnnPolicy", LnCnnPolicy)
register_policy("MlpPolicy", MlpPolicy)
register_policy("LnMlpPolicy", LnMlpPolicy)
register_policy("CnnMlpPolicy", CnnMlpPolicy)
register_policy("LarnnMlpPolicy", LarnnMlpPolicy)<|MERGE_RESOLUTION|>--- conflicted
+++ resolved
@@ -236,15 +236,11 @@
         self._rnn_n_batch = self.n_batch // self.n_steps
         _state_shape = (self._rnn_n_batch, self.n_rnn * 2 if self.rnn_type == "lstm" else self.n_rnn)
 
-<<<<<<< HEAD
         self._initial_state = np.zeros((_state_shape), dtype=np.float32)
-        if self.share_rnn:
-=======
+
         self.action_prev = np.zeros((1, *self.ac_space.shape))
 
-        self._initial_state = np.zeros((self._lstm_n_batch, self.n_lstm * 2), dtype=np.float32)
         if self.share_lstm:
->>>>>>> f72b2ac5
             self.state = None
         else:
             self.pi_state = None
@@ -268,15 +264,9 @@
 
         self.save_state = save_state
         if self.save_state:
-<<<<<<< HEAD
-            if self.share_rnn:
-                self.extra_data_names = ["state"]
-                self.extra_phs = ["state"]
-=======
             if self.share_lstm:
                 self.extra_data_names = sorted(self.extra_data_names + ["state"])
                 self.extra_phs = sorted(self.extra_phs + ["state"])
->>>>>>> f72b2ac5
             else:
                 self.extra_data_names = sorted(self.extra_data_names + ["pi_state", "qf1_state", "qf2_state"])
                 self.extra_phs = sorted(self.extra_phs + ["pi_state", "qf1_state", "qf2_state"])
