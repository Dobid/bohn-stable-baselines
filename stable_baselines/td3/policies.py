--- conflicted
+++ resolved
@@ -418,8 +418,8 @@
                 self.action_prev = np.zeros((1, *self.ac_space.shape))
             action_prev = self.action_prev
 
-        rnn_node = self.state if self.share_lstm else self.pi_state
-        state_ph = self.state_ph if self.share_lstm else self.pi_state_ph
+        rnn_node = self.state if self.share_rnn else self.pi_state
+        state_ph = self.state_ph if self.share_rnn else self.pi_state_ph
 
         feed_dict.update({self.obs_ph: obs, state_ph: state, self.dones_ph: mask,
                                       self.action_prev_ph: action_prev})
@@ -538,28 +538,6 @@
         rnn_phs = [obs_rnn, action_prev]
         return super().make_critics(ff_phs=ff_phs, rnn_phs=rnn_phs, dones=dones, reuse=reuse, scope=scope)
 
-<<<<<<< HEAD
-    def step(self, obs, state=None, action_prev=None, mask=None):
-        if state is None:
-            state = self.initial_state
-        if action_prev is None:
-            assert obs.shape[0] == 1
-            if mask[0]:
-                self.action_prev = np.zeros((1, *self.ac_space.shape))
-            action_prev = self.action_prev
-
-        rnn_node = self.state if self.share_rnn else self.pi_state
-        state_ph = self.state_ph if self.share_rnn else self.pi_state_ph
-
-        action, out_state = self.sess.run([self.policy, rnn_node],
-                            {self.obs_ph: obs, state_ph: state, self.dones_ph: mask,
-                            self.action_prev_ph: action_prev})
-        self.action_prev = action
-
-        return action, out_state
-
-=======
->>>>>>> 23f04ea3
     def collect_data(self, _locals, _globals, **kwargs):
         data = super().collect_data(_locals, _globals)
         if "my" not in _locals or _locals["ep_data"]:
@@ -666,21 +644,6 @@
         rnn_phs = [obs, action_prev]
         return super().make_critics(ff_phs=ff_phs, rnn_phs=rnn_phs, dones=dones, reuse=reuse, scope=scope)
 
-    def step(self, obs, action_prev=None, state=None, mask=None):
-        if state is None:
-            state = self.initial_state
-        if mask is None:
-            mask = np.array([False])
-        if action_prev is None:
-            assert obs.shape[0] == 1
-            if mask[0]:
-                self.action_prev = np.zeros((1, *self.ac_space.shape))
-            action_prev = self.action_prev
-
-        return self.sess.run([self.policy, self.pi_state],
-                             {self.obs_ph: obs, self.action_prev_ph: action_prev,
-                              self.pi_state_ph: state, self.dones_ph: mask})
-
 
 class CnnPolicy(FeedForwardPolicy):
     """
