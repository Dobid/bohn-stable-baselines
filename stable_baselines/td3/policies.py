--- conflicted
+++ resolved
@@ -229,11 +229,6 @@
 
         with tf.variable_scope("input", reuse=False):
             self.dones_ph = tf.placeholder(tf.float32, (None,), name="dones_ph")  # (done t-1)
-<<<<<<< HEAD
-            self.goal_ph = tf.placeholder(tf.float32, (None, goal_size), name="goal_ph")
-            self.action_prev_ph = tf.placeholder(tf.float32, (None,) + ac_space.shape, name="action_prev_ph")
-=======
->>>>>>> bb1c4f34
             self.pi_state_ph = tf.placeholder(tf.float32, (1, self.n_lstm * 2), name="pi_state_ph")
             self.qf1_state_ph = tf.placeholder(tf.float32, (1, self.n_lstm * 2), name="qf1_state_ph")
             self.qf2_state_ph = tf.placeholder(tf.float32, (1, self.n_lstm * 2), name="qf2_state_ph")
@@ -678,27 +673,6 @@
         super(LnMlpPolicy, self).__init__(sess, ob_space, ac_space, n_env, n_steps, n_batch, reuse,
                                           feature_extraction="mlp", layer_norm=True, **_kwargs)
 
-<<<<<<< HEAD
-class DRPolicy(RecurrentPolicy):
-    """
-    Policy object that implements actor critic, using a recurrent Policy
-
-    :param sess: (TensorFlow session) The current TensorFlow session
-    :param ob_space: (Gym Space) The observation space of the environment
-    :param ac_space: (Gym Space) The action space of the environment
-    :param n_env: (int) The number of environments to run
-    :param n_steps: (int) The number of steps to run for each environment
-    :param n_batch: (int) The number of batch to run (n_envs * n_steps)
-    :param reuse: (bool) If the policy is reusable or not
-    :param _kwargs: (dict) Extra keyword arguments for the nature CNN feature extraction
-    """
-
-    def __init__(self, sess, ob_space, ac_space, n_env=1, n_steps=1, n_batch=None, reuse=False, **_kwargs):
-        super(DRPolicy, self).__init__(sess, ob_space, ac_space, n_env=n_env, n_steps=n_steps, n_batch=n_batch,
-                                       reuse=reuse, feature_extraction="mlp", layer_norm=False, **_kwargs)
-
-=======
->>>>>>> bb1c4f34
 
 register_policy("LstmFFMlpPolicy", LstmFFMlpPolicy)
 register_policy("LstmMlpPolicy", LstmMlpPolicy)
