--- conflicted
+++ resolved
@@ -206,17 +206,12 @@
         :param kwargs: (dict) Extra keyword arguments for the nature CNN feature extraction
         """
     recurrent = True
-
-<<<<<<< HEAD
-    def __init__(self, sess, ob_space, ac_space, layers, n_env=1, n_steps=1, n_batch=None, reuse=False,
+    
+    def __init__(self, sess, ob_space, ac_space, layers, n_env=1, n_steps=1, n_batch=None, add_state_phs=None, reuse=False,
                  cnn_extractor=nature_cnn, feature_extraction="mlp", n_rnn=128, share_rnn=False, save_state=False,
                  save_target_state=False, rnn_type="lstm", layer_norm=False, act_fun=tf.nn.relu,
                  obs_module_indices=None, **kwargs):
-=======
-    def __init__(self, sess, ob_space, ac_space, layers, n_env=1, n_steps=1, n_batch=None, add_state_phs=None, reuse=False,
-                 cnn_extractor=nature_cnn, feature_extraction="mlp", n_lstm=128, share_lstm=False, save_state=False,
-                 save_target_state=False, layer_norm=False, act_fun=tf.nn.relu, obs_module_indices=None, **kwargs):
->>>>>>> 814dc602
+
         super(RecurrentPolicy, self).__init__(sess, ob_space, ac_space, n_env, n_steps, n_batch,
                                                 reuse=reuse, add_action_ph=True,
                                                 scale=(feature_extraction == "cnn" and cnn_extractor == nature_cnn))
