import tensorflow as tf
import numpy as np
from gym.spaces import Box
import copy

from stable_baselines.common.policies import BasePolicy, nature_cnn, register_policy, cnn_1d_extractor
from stable_baselines.sac.policies import mlp
from stable_baselines.a2c.utils import lstm, batch_to_seq, seq_to_batch
from larnn import LinearAntisymmetricCell
from larnn import utils


class TD3Policy(BasePolicy):
    """
    Policy object that implements a TD3-like actor critic

    :param sess: (TensorFlow session) The current TensorFlow session
    :param ob_space: (Gym Space) The observation space of the environment
    :param ac_space: (Gym Space) The action space of the environment
    :param n_env: (int) The number of environments to run
    :param n_steps: (int) The number of steps to run for each environment
    :param n_batch: (int) The number of batch to run (n_envs * n_steps)
    :param reuse: (bool) If the policy is reusable or not
    :param scale: (bool) whether or not to scale the input
    """

    def __init__(self, sess, ob_space, ac_space, n_env=1, n_steps=1, n_batch=None, reuse=False, scale=False,
                 add_action_ph=False):
        super(TD3Policy, self).__init__(sess, ob_space, ac_space, n_env, n_steps, n_batch, reuse=reuse, scale=scale,
                                        add_action_ph=add_action_ph)
        assert isinstance(ac_space, Box), "Error: the action space must be of type gym.spaces.Box"
        assert (np.abs(ac_space.low) == ac_space.high).all(), "Error: the action space low and high must be symmetric"

        self.qf1 = None
        self.qf2 = None
        self.q_discrepancy = None
        self.policy = None

    def make_actor(self, obs=None, reuse=False, scope="pi"):
        """
        Creates an actor object

        :param obs: (TensorFlow Tensor) The observation placeholder (can be None for default placeholder)
        :param reuse: (bool) whether or not to resue parameters
        :param scope: (str) the scope name of the actor
        :return: (TensorFlow Tensor) the output tensor
        """
        raise NotImplementedError

    def make_critics(self, obs=None, action=None, reuse=False,
                     scope="qvalues_fn"):
        """
        Creates the two Q-Values approximator

        :param obs: (TensorFlow Tensor) The observation placeholder (can be None for default placeholder)
        :param action: (TensorFlow Tensor) The action placeholder
        :param reuse: (bool) whether or not to resue parameters
        :param scope: (str) the scope name
        :return: ([tf.Tensor]) Mean, action and log probability
        """
        raise NotImplementedError

    def step(self, obs, state=None, mask=None):
        """
        Returns the policy for a single step

        :param obs: ([float] or [int]) The current observation of the environment
        :param state: ([float]) The last states (used in recurrent policies)
        :param mask: ([float]) The last masks (used in recurrent policies)
        :return: ([float]) actions
        """
        raise NotImplementedError

    def proba_step(self, obs, state=None, mask=None):
        """
        Returns the policy for a single step

        :param obs: ([float] or [int]) The current observation of the environment
        :param state: ([float]) The last states (used in recurrent policies)
        :param mask: ([float]) The last masks (used in recurrent policies)
        :return: ([float]) actions
        """
        return self.step(obs, state, mask)


class FeedForwardPolicy(TD3Policy):
    """
    Policy object that implements a DDPG-like actor critic, using a feed forward neural network.

    :param sess: (TensorFlow session) The current TensorFlow session
    :param ob_space: (Gym Space) The observation space of the environment
    :param ac_space: (Gym Space) The action space of the environment
    :param n_env: (int) The number of environments to run
    :param n_steps: (int) The number of steps to run for each environment
    :param n_batch: (int) The number of batch to run (n_envs * n_steps)
    :param reuse: (bool) If the policy is reusable or not
    :param layers: ([int]) The size of the Neural network for the policy (if None, default to [64, 64])
    :param cnn_extractor: (function (TensorFlow Tensor, ``**kwargs``): (TensorFlow Tensor)) the CNN feature extraction
    :param feature_extraction: (str) The feature extraction type ("cnn" or "mlp")
    :param layer_norm: (bool) enable layer normalisation
    :param act_fun: (tf.func) the activation function to use in the neural network.
    :param kwargs: (dict) Extra keyword arguments for the nature CNN feature extraction
    """

    def __init__(self, sess, ob_space, ac_space, n_env=1, n_steps=1, n_batch=None, reuse=False, layers=None,
                 cnn_extractor=nature_cnn, feature_extraction="cnn",
                 layer_norm=False, act_fun=tf.nn.relu, obs_module_indices=None, **kwargs):
        super(FeedForwardPolicy, self).__init__(sess, ob_space, ac_space, n_env, n_steps, n_batch,
                                                reuse=reuse,
                                                scale=(feature_extraction == "cnn" and cnn_extractor == nature_cnn))

        self._kwargs_check(feature_extraction, kwargs)
        self.layer_norm = layer_norm
        self.feature_extraction = feature_extraction
        self.cnn_kwargs = kwargs
        self.cnn_extractor = cnn_extractor
        self.cnn_vf = self.cnn_kwargs.pop("cnn_vf", True)
        self.reuse = reuse
        if layers is None:
            layers = [64, 64]
        self.layers = layers
        self.obs_module_indices = obs_module_indices
        self.policy_pre_activation = None

        assert len(layers) >= 1, "Error: must have at least one hidden layer for the policy."

        self.activ_fn = act_fun

    def make_actor(self, obs=None, reuse=False, scope="pi"):
        if obs is None:
            obs = self.processed_obs

        if self.obs_module_indices is not None:
            obs = tf.gather(obs, self.obs_module_indices["pi"], axis=-1)
        with tf.variable_scope(scope, reuse=reuse):
            if self.feature_extraction == "cnn":
                pi_h = self.cnn_extractor(obs, name="pi_c1", act_fun=self.activ_fn, **self.cnn_kwargs)
            else:
                pi_h = tf.layers.flatten(obs)

            pi_h = mlp(pi_h, self.layers, self.activ_fn, layer_norm=self.layer_norm)

            self.policy_pre_activation = tf.layers.dense(pi_h, self.ac_space.shape[0])
            self.policy = policy = tf.tanh(self.policy_pre_activation)

        return policy

    def make_critics(self, obs=None, action=None, reuse=False, scope="values_fn"):
        if obs is None:
            obs = self.processed_obs

        if self.obs_module_indices is not None:
            obs = tf.gather(obs, self.obs_module_indices["vf"], axis=-1)

        with tf.variable_scope(scope, reuse=reuse):
            if self.feature_extraction == "cnn" and self.cnn_vf:
                critics_h = self.cnn_extractor(obs, name="vf_c1", act_fun=self.activ_fn, **self.cnn_kwargs)
            else:
                critics_h = tf.layers.flatten(obs)

            # Concatenate preprocessed state and action
            qf_h = tf.concat([critics_h, action], axis=-1)

            # Double Q values to reduce overestimation
            with tf.variable_scope('qf1', reuse=reuse):
                qf1_h = mlp(qf_h, self.layers, self.activ_fn, layer_norm=self.layer_norm)
                qf1 = tf.layers.dense(qf1_h, 1, name="qf1")

            with tf.variable_scope('qf2', reuse=reuse):
                qf2_h = mlp(qf_h, self.layers, self.activ_fn, layer_norm=self.layer_norm)
                qf2 = tf.layers.dense(qf2_h, 1, name="qf2")

            self.qf1 = qf1
            self.qf2 = qf2
            # TODO: assumes that all qf1 and qf2 can never have opposite signs
            #self.q_discrepancy = tf.square(self.qf1 - self.qf2) / tf.square(tf.maximum(self.qf1, self.qf2))
            self.q_discrepancy = tf.abs(self.qf1 - self.qf2)

        return self.qf1, self.qf2

    def step(self, obs, state=None, mask=None):
        return self.sess.run(self.policy, {self.obs_ph: obs})

    def get_q_discrepancy(self, obs):
        if isinstance(obs, np.ndarray) and len(obs.shape) == 1: # TODO: check for MLP or CNN policy here
            obs = np.expand_dims(obs, axis=0)
        return self.sess.run(self.q_discrepancy, {self.obs_ph: obs})


class RecurrentPolicy(TD3Policy):
    """
        Policy object that implements a DDPG-like actor critic, using a feed forward neural network.

        :param sess: (TensorFlow session) The current TensorFlow session
        :param ob_space: (Gym Space) The observation space of the environment
        :param ac_space: (Gym Space) The action space of the environment
        :param n_env: (int) The number of environments to run
        :param n_steps: (int) The number of steps to run for each environment
        :param n_batch: (int) The number of batch to run (n_envs * n_steps)
        :param reuse: (bool) If the policy is reusable or not
        :param layers: ([int]) The size of the Neural network for the policy (if None, default to [64, 64])
        :param cnn_extractor: (function (TensorFlow Tensor, ``**kwargs``): (TensorFlow Tensor)) the CNN feature extraction
        :param feature_extraction: (str) The feature extraction type ("cnn" or "mlp")
        :param layer_norm: (bool) enable layer normalisation
        :param act_fun: (tf.func) the activation function to use in the neural network.
        :param kwargs: (dict) Extra keyword arguments for the nature CNN feature extraction
        """
    recurrent = True
    
    def __init__(self, sess, ob_space, ac_space, layers, n_env=1, n_steps=1, n_batch=None, add_state_phs=None, reuse=False,
                 cnn_extractor=nature_cnn, feature_extraction="mlp", n_rnn=128, share_rnn=False, save_state=False,
                 save_target_state=False, rnn_type="lstm", layer_norm=False, act_fun=tf.nn.relu, print_tensors=False,
                 obs_module_indices=None, **kwargs):

        super(RecurrentPolicy, self).__init__(sess, ob_space, ac_space, n_env, n_steps, n_batch,
                                                reuse=reuse, add_action_ph=True,
                                                scale=(feature_extraction == "cnn" and cnn_extractor == nature_cnn))

        self._kwargs_check(feature_extraction, kwargs)
        self.layer_norm = layer_norm
        self.feature_extraction = feature_extraction
        self.cnn_kwargs = kwargs
        self.cnn_extractor = cnn_extractor
        self.cnn_vf = self.cnn_kwargs.pop("cnn_vf", True)
        self.reuse = reuse
        self.layers = layers
        self.obs_module_indices = obs_module_indices
        self.rnn_type = rnn_type
        self.keras_reuse = False
        self._rnn_layer = {"pi": None, "qf1": None, "qf2": None}

        self.print_tensors = print_tensors

        self.activ_fn = act_fun
        self.n_rnn = n_rnn
        self.share_rnn = share_rnn
        self._obs_ph = self.processed_obs
        self.obs_tp1_ph = self.processed_obs
        self.mask_ph = tf.placeholder(tf.float32, (self.n_batch, self.n_steps), name="rnn_mask_ph")

        #assert self.n_batch % self.n_steps == 0, "The batch size must be a multiple of sequence length (n_steps)"
        #self._rnn_n_batch = self.n_batch // self.n_steps
        _state_shape = self.n_rnn * 2 if self.rnn_type == "lstm" else self.n_rnn

        self._initial_state = np.zeros((1, _state_shape), dtype=np.float32)

        self.action_prev = np.zeros((1, *self.ac_space.shape))

        if self.share_rnn:
            self.state = None
        else:
            self.pi_state = None
            self.qf1_state = None
            self.qf2_state = None

        with tf.variable_scope("input", reuse=False):
            self.dones_ph = tf.placeholder(tf.float32, (self.n_batch,), name="dones_ph")  # (done t-1)
            if self.share_rnn:
                self.state_ph = tf.placeholder(tf.float32, (self.n_batch, _state_shape), name="state_ph")
            else:
                self.pi_state_ph = tf.placeholder(tf.float32, (self.n_batch, _state_shape), name="pi_state_ph")
                self.qf1_state_ph = tf.placeholder(tf.float32, (self.n_batch, _state_shape), name="qf1_state_ph")
                self.qf2_state_ph = tf.placeholder(tf.float32, (self.n_batch, _state_shape), name="qf2_state_ph")

            self.action_prev_ph = tf.placeholder(np.float32, (self.n_batch, *self.ac_space.shape), name="action_prev_ph")

        self.save_state = save_state
        self.save_target_state = save_target_state

        self.extra_phs = ["action_prev", "target_action_prev"]
<<<<<<< HEAD
        self.rnn_inputs = ["obs", "action_prev"]  # TODO: rename to scan data?
=======
        self.rnn_inputs = ["obs", "action_prev"]
>>>>>>> 266cfcdb
        self.extra_data_names = ["action_prev", "target_action_prev"]

        if self.save_target_state:
            self.rnn_inputs = sorted(self.rnn_inputs + ["obs_tp1", "target_action_prev"])

        if self.save_state:
            state_names = ["state"] if self.share_rnn else ["pi_state", "qf1_state", "qf2_state"]
            if self.save_target_state:
                state_names.extend(["target_" + state_name for state_name in state_names])
            if self.share_rnn:
                self.extra_data_names = sorted(self.extra_data_names + state_names)
            else:
                self.extra_data_names = sorted(self.extra_data_names + state_names)

        if self.save_state or add_state_phs is not None or self.save_target_state:
            phs_to_add = []
            if self.save_state or add_state_phs in ["main", "both"]:
                phs_to_add.extend(["pi_state", "qf1_state", "qf2_state"])
            if self.save_target_state or add_state_phs in ["target", "both"]:
                phs_to_add.extend(["target_pi_state", "target_qf1_state", "target_qf2_state"])

            self.extra_phs = sorted(self.extra_phs + phs_to_add)

    def _process_phs(self, **phs):
        for ph_name, ph_val in phs.items():
            if ph_val is None:
                phs[ph_name] = getattr(self, ph_name + "_ph")
            else:
                try:
                    setattr(self, ph_name + "_ph", ph_val)
                except AttributeError:
                    setattr(self, "_" + ph_name + "_ph", ph_val)

            if self.print_tensors:
                phs[ph_name] = tf.Print(phs[ph_name], [phs[ph_name]], "{}: ".format(ph_name))

        return phs.values()

    def _make_branch(self, branch_name, input_tensor, dones=None, state_ph=None):
        if branch_name == "rnn":
            for i, fc_layer_units in enumerate(self.layers["rnn"]):
                input_tensor = self.activ_fn(tf.layers.dense(input_tensor, fc_layer_units, name="rnn_fc{}".format(i)))

            if self.rnn_type == "lstm":
                input_tensor = batch_to_seq(input_tensor, self._rnn_n_batch, self.n_steps)
                masks = batch_to_seq(dones, self._rnn_n_batch, self.n_steps)
                input_tensor, state = lstm(input_tensor, masks, state_ph, "rnn", n_hidden=self.n_rnn,
                                           layer_norm=self.layer_norm)
                input_tensor = seq_to_batch(input_tensor)
            elif self.rnn_type == "larnn":
                n_features = input_tensor.shape[-1].value
                var_scope_name = tf.get_variable_scope().original_name_scope.split("/")[-2].split("_")[0]
                if self._rnn_layer[var_scope_name] is None:
                    larnn_cell = LinearAntisymmetricCell(self.n_rnn, step_size=self._rnn_epsilon, method=self._rnn_method)
                    larnn_layer = tf.keras.layers.RNN(larnn_cell, return_state=True, return_sequences=True,
                                                      input_shape=(None, self.n_steps, n_features))
                    self._rnn_layer[var_scope_name] = larnn_layer
                else:
                    larnn_layer = self._rnn_layer[var_scope_name]
                input_tensor = tf.reshape(input_tensor, (-1, self.n_steps, n_features))
                #dones = dones[::self.n_steps]
                if self.print_tensors:
                    state_ph = tf.Print(state_ph, [state_ph], "State in: ")
                #state_ph = tf.where(tf.cast(dones, dtype=np.bool),
                #                    tf.keras.backend.repeat_elements(self.initial_state, state_ph.shape[0].value, axis=0),
                #                    state_ph)  # TODO: implement done functionality
                input_tensor, state = larnn_layer(input_tensor, initial_state=state_ph, mask=dones)
                if self.print_tensors:
                    state = tf.Print(state, [state], "State out: ")
                input_tensor = tf.boolean_mask(input_tensor, dones, axis=0, name="valid_seq_mask")
                input_tensor = tf.reshape(input_tensor, (-1, self.n_rnn))
            else:
                raise ValueError

            return input_tensor, state
        else:
            for i, fc_layer_units in enumerate(self.layers[branch_name]):
                input_tensor = self.activ_fn(tf.layers.dense(input_tensor, fc_layer_units, name="{}_fc{}".format(branch_name, i)))

            return input_tensor

    def make_actor(self, ff_phs=None, rnn_phs=None, dones=None, reuse=False, scope="pi"):
        rnn_branch = tf.concat([tf.layers.flatten(ph) for ph in rnn_phs], axis=-1)
        if ff_phs is not None:
            ff_branch = tf.concat([tf.layers.flatten(ph) for ph in ff_phs], axis=-1)

        if dones is None:
            dones = self.dones_ph

        if self.share_rnn:
            with tf.variable_scope("shared", reuse=tf.AUTO_REUSE):
                rnn_branch, self.state = self._make_branch("rnn", rnn_branch, self.mask_ph, self.state_ph)

        with tf.variable_scope(scope, reuse=reuse):
            if self.layers["ff"] is not None:
               ff_branch = self._make_branch("ff", ff_branch)

            if not self.share_rnn:
                rnn_branch, self.pi_state = self._make_branch("rnn", rnn_branch, self.mask_ph, self.pi_state_ph)

            if ff_phs is not None:
                head = tf.concat([ff_branch, rnn_branch], axis=-1)
            else:
                head = rnn_branch

            head = self._make_branch("head", head)

            self.policy_pre_activation = tf.layers.dense(head, self.ac_space.shape[0], name="pi_pre_activation")
            self.policy = policy = tf.tanh(self.policy_pre_activation, name="pi_activation")

        return policy

    def make_critics(self, ff_phs=None, rnn_phs=None, dones=None, reuse=False, scope="values_fn"):
        rnn_branch_in = tf.concat([tf.layers.flatten(ph) for ph in rnn_phs], axis=-1)
        if ff_phs is not None:
            ff_branch_in = tf.concat([tf.layers.flatten(ph) for ph in ff_phs], axis=-1)

        if dones is None:
            dones = self.dones_ph

        self.qf1, self.qf2 = None, None
        self.qf1_state, self.qf2_state = None, None

        if self.share_rnn:
            with tf.variable_scope("shared", reuse=tf.AUTO_REUSE):
                rnn_branch_s, self.state = self._make_branch("rnn", rnn_branch_in, self.mask_ph, self.state_ph)

        with tf.variable_scope(scope, reuse=reuse):
            # Double Q values to reduce overestimation
            for qf_i in range(1, 3):
                with tf.variable_scope('qf{}'.format(qf_i), reuse=reuse):
                    rnn_branch = rnn_branch_in
                    if self.layers["ff"] is not None:
                        ff_branch = self._make_branch("ff", ff_branch_in)
                    elif ff_phs is not None:
                        ff_branch = ff_branch_in

                    if not self.share_rnn:
                        rnn_branch, state = self._make_branch("rnn", rnn_branch, self.mask_ph,
                                                               getattr(self, "qf{}_state_ph".format(qf_i)))
                        setattr(self, "qf{}_state".format(qf_i), state)
                    else:
                        rnn_branch = rnn_branch_s

                    if ff_phs is not None:
                        head = tf.concat([ff_branch, rnn_branch], axis=-1)
                    else:
                        head = rnn_branch

                    head = self._make_branch("head", head)

                    setattr(self, "qf{}".format(qf_i), tf.layers.dense(head, 1, name="qf{}".format(qf_i)))

        return self.qf1, self.qf2

    def step(self, obs, action_prev=None, state=None, mask=None, feed_dict=None, **kwargs):
        if feed_dict is None:
            feed_dict = {}
        if state is None:
            state = self.initial_state
        if mask is None:
            mask = np.array([False])
        if action_prev is None:
            assert obs.shape[0] == 1
            if mask[0]:
                self.action_prev = np.zeros((1, *self.ac_space.shape))
            action_prev = self.action_prev

        obs = np.repeat(obs, self.n_steps, axis=0)
        action_prev = np.repeat(action_prev, self.n_steps, axis=0)
        mask = np.zeros((1, self.n_steps), np.float32)
        mask[0, 0] = 1

        rnn_node = self.state if self.share_rnn else self.pi_state
        state_ph = self.state_ph if self.share_rnn else self.pi_state_ph

        feed_dict.update({self.obs_ph: obs, state_ph: state, self.mask_ph: mask,
                            self.action_prev_ph: action_prev})

        action, out_state = self.sess.run([self.policy, rnn_node], feed_dict)
        self.action_prev = action

        return action, out_state

    @property
    def initial_state(self):
        return self._initial_state

    def collect_data(self, _locals, _globals):
        data = {}
        if self.save_state:
            if self.share_rnn:
                data["state"] = _locals["prev_policy_state"][0, :]
            else:
                data["pi_state"] = _locals["prev_policy_state"][0, :]
                if len(_locals["episode_data"]) == 0:
                    qf1_state, qf2_state = self.initial_state, self.initial_state
                else:
                    mask = np.zeros((1, self.n_steps))
                    mask[0, 0] = 1
                    qf_feed_dict = {
                        self.qf1_state_ph: _locals["episode_data"][-1]["qf1_state"][None],
                        self.qf2_state_ph: _locals["episode_data"][-1]["qf2_state"][None],
                        self.mask_ph: mask
                    }
                    qf_feed_dict.update({getattr(self, data_name + "_ph"): np.repeat(_locals["episode_data"][-1][data_name][None], self.n_steps, axis=0)
                                         for data_name in self.rnn_inputs if "target" not in data_name})
                    qf1_state, qf2_state = self.sess.run([self.qf1_state, self.qf2_state], feed_dict=qf_feed_dict)
                data["qf1_state"] = qf1_state[0, :]
                data["qf2_state"] = qf2_state[0, :]

        if len(_locals["episode_data"]) == 0:
            data["action_prev"] = np.zeros(*self.ac_space.shape, dtype=np.float32)
        else:
            data["action_prev"] = _locals["episode_data"][-1]["action"]

        data["target_action_prev"] = _locals["action"]

        return data


class DRPolicy(RecurrentPolicy):
    """
        Policy object that implements a DDPG-like actor critic, using a feed forward neural network.

        :param sess: (TensorFlow session) The current TensorFlow session
        :param ob_space: (Gym Space) The observation space of the environment
        :param ac_space: (Gym Space) The action space of the environment
        :param n_env: (int) The number of environments to run
        :param n_steps: (int) The number of steps to run for each environment
        :param n_batch: (int) The number of batch to run (n_envs * n_steps)
        :param reuse: (bool) If the policy is reusable or not
        :param layers: ([int]) The size of the Neural network for the policy (if None, default to [64, 64])
        :param cnn_extractor: (function (TensorFlow Tensor, ``**kwargs``): (TensorFlow Tensor)) the CNN feature extraction
        :param feature_extraction: (str) The feature extraction type ("cnn" or "mlp")
        :param layer_norm: (bool) enable layer normalisation
        :param act_fun: (tf.func) the activation function to use in the neural network.
        :param kwargs: (dict) Extra keyword arguments for the nature CNN feature extraction
        """
    recurrent = True

    def __init__(self, sess, ob_space, ac_space, goal_size, my_size, n_env=1, n_steps=1, n_batch=None, reuse=False, layers=None,
                 cnn_extractor=nature_cnn, feature_extraction="mlp", n_rnn=128, share_rnn=False,
                 layer_norm=False, act_fun=tf.nn.relu, obs_module_indices=None, **kwargs):
        if layers is None:
            layers = {"ff": [128], "rnn": [128], "head": [128, 128]}
        super().__init__(sess, ob_space, ac_space, layers, n_env, n_steps, n_batch,
                                                reuse=reuse, cnn_extractor=cnn_extractor,
                                                feature_extraction=feature_extraction, n_rnn=n_rnn,
                                                share_rnn=share_rnn, layer_norm=layer_norm, act_fun=act_fun,
                                                obs_module_indices=obs_module_indices, **kwargs)

        with tf.variable_scope("input", reuse=False):
            self.my_ph = tf.placeholder(tf.float32, (None, my_size), name="my_ph")  # the dynamics of the environment

        self.goal_size = goal_size
        self.extra_phs = sorted(self.extra_phs + ["my"])
        self.extra_data_names = sorted(self.extra_data_names + ["my"])

    def make_actor(self, obs_ff=None, obs_rnn=None, action_prev=None, dones=None, reuse=False, scope="pi"):
        if obs_ff is None:
            obs_ff = self.processed_obs
        if obs_rnn is None:
            obs_rnn = self.processed_obs
        if action_prev is None:
            action_prev = self.action_prev_ph

        obs_ff, goal = obs_ff[:, :-self.goal_size], obs_ff[:, -self.goal_size:]
        goal = tf.subtract(goal, obs_ff[:, -self.goal_size:], name="goal_relative")
        obs_rnn = obs_rnn[:, :-self.goal_size]

        ff_phs = [obs_ff, goal]
        rnn_phs = [obs_rnn, action_prev]
        return super().make_actor(ff_phs=ff_phs, rnn_phs=rnn_phs, dones=dones, reuse=reuse, scope=scope)

    def make_critics(self, obs_ff=None, action_ff=None, my=None, obs_rnn=None, action_prev=None, dones=None, reuse=False, scope="values_fn"):
        if obs_ff is None:
            obs_ff = self.processed_obs
        if action_ff is None:
            action_ff = self.action_ph
        if my is None:
            my = self.my_ph
        if obs_rnn is None:
            obs_rnn = self.processed_obs
        if action_prev is None:
            action_prev = self.action_prev_ph

        obs_ff, goal = obs_ff[:, :-self.goal_size], obs_ff[:, -self.goal_size:]
        goal = tf.subtract(goal, obs_ff[:, -self.goal_size:], name="goal_relative")
        obs_rnn = obs_rnn[:, :-self.goal_size]

        ff_phs = [obs_ff, goal, my, action_ff]
        rnn_phs = [obs_rnn, action_prev]
        return super().make_critics(ff_phs=ff_phs, rnn_phs=rnn_phs, dones=dones, reuse=reuse, scope=scope)

    def collect_data(self, _locals, _globals, **kwargs):
        data = super().collect_data(_locals, _globals)
        if "my" not in _locals or _locals["ep_data"]:
            data["my"] = _locals["self"].env.get_env_parameters()

        return data


class LstmMlpPolicy(RecurrentPolicy):
    recurrent = True

    def __init__(self, sess, ob_space, ac_space, n_env=1, n_steps=1, n_batch=None, reuse=False,
                 layers=None,
                 cnn_extractor=nature_cnn, feature_extraction="mlp", n_rnn=128, share_rnn=False,
                 layer_norm=False, act_fun=tf.nn.relu, obs_module_indices=None, **kwargs):
        if layers is None:
            layers = {"ff": None, "rnn": [64, 64], "head": []}

        else:
            assert layers["ff"] is None
        super().__init__(sess, ob_space, ac_space, layers, n_env, n_steps, n_batch,
                         reuse=reuse, cnn_extractor=cnn_extractor,
                         feature_extraction=feature_extraction, n_rnn=n_rnn,
                         share_rnn=share_rnn, layer_norm=layer_norm, act_fun=act_fun,
                         obs_module_indices=obs_module_indices, **kwargs)

    def make_actor(self, obs=None, action_prev=None, dones=None, reuse=False, scope="pi"):
        obs, action_prev, dones = self._process_phs(obs=obs, action_prev=action_prev, dones=dones)

        ff_phs = None
        rnn_phs = [obs, action_prev]
        return super().make_actor(ff_phs=ff_phs, rnn_phs=rnn_phs, dones=dones, reuse=reuse, scope=scope)

    def make_critics(self, obs=None, action=None, action_prev=None, dones=None, reuse=False, scope="values_fn"):
        obs, action, action_prev, dones = self._process_phs(obs=obs, action=action, action_prev=action_prev, dones=dones)

        ff_phs = None
        rnn_phs = [obs, action_prev, action]
        return super().make_critics(ff_phs=ff_phs, rnn_phs=rnn_phs, dones=dones, reuse=reuse, scope=scope)


class LstmFFMlpPolicy(RecurrentPolicy):
    recurrent = True

    def __init__(self, sess, ob_space, ac_space, n_env=1, n_steps=1, n_batch=None, reuse=False,
                 layers=None,
                 cnn_extractor=nature_cnn, feature_extraction="mlp", n_rnn=128, share_rnn=False,
                 layer_norm=False, act_fun=tf.nn.relu, obs_module_indices=None, **kwargs):
        if layers is None:
            layers = {"ff": [64], "lstm": [64, 64], "head": []}

        super().__init__(sess, ob_space, ac_space, layers, n_env, n_steps, n_batch,
                         reuse=reuse, cnn_extractor=cnn_extractor,
                         feature_extraction=feature_extraction, n_rnn=n_rnn,
                         share_rnn=share_rnn, layer_norm=layer_norm, act_fun=act_fun,
                         obs_module_indices=obs_module_indices, **kwargs)

    def make_actor(self, obs=None, action_prev=None, dones=None, reuse=False, scope="pi"):
        obs, action_prev, dones = self._process_phs(obs=obs, action_prev=action_prev, dones=dones)

        ff_phs = [obs]
        rnn_phs = [obs, action_prev]
        return super().make_actor(ff_phs=ff_phs, rnn_phs=rnn_phs, dones=dones, reuse=reuse, scope=scope)

    def make_critics(self, obs=None, action=None, action_prev=None, dones=None, reuse=False, scope="values_fn"):
        obs, action, action_prev, dones = self._process_phs(obs=obs, action=action, action_prev=action_prev, dones=dones)

        ff_phs = [obs, action]
        rnn_phs = [obs, action_prev]
        return super().make_critics(ff_phs=ff_phs, rnn_phs=rnn_phs, dones=dones, reuse=reuse, scope=scope)


class LarnnMlpPolicy(RecurrentPolicy):
    recurrent = True

    def __init__(self, sess, ob_space, ac_space, rnn_epsilon, n_env=1, n_steps=1, n_batch=None, reuse=False,
                 layers=None, cnn_extractor=nature_cnn, feature_extraction="mlp", n_rnn=128, share_rnn=False,
                 layer_norm=False, act_fun=tf.nn.relu, obs_module_indices=None, rnn_method="midpoint", **kwargs):
        if layers is None:
            layers = {"ff": None, "rnn": [64, 64], "head": []}
        else:
            assert layers["ff"] is None
        super().__init__(sess, ob_space, ac_space, layers, n_env, n_steps, n_batch,
                         reuse=reuse, cnn_extractor=cnn_extractor,
                         feature_extraction=feature_extraction, n_rnn=n_rnn, rnn_type="larnn",
                         share_rnn=share_rnn, layer_norm=layer_norm, act_fun=act_fun,
                         obs_module_indices=obs_module_indices, **kwargs)

        self.keras_reuse = True
        self._rnn_epsilon = rnn_epsilon
        self._rnn_method = rnn_method

    def make_actor(self, obs=None, action_prev=None, dones=None, reuse=False, scope="pi"):
        obs, action_prev, dones = self._process_phs(obs=obs, action_prev=action_prev, dones=dones)

        ff_phs = None
        rnn_phs = [obs, action_prev]
        return super().make_actor(ff_phs=ff_phs, rnn_phs=rnn_phs, dones=dones, reuse=reuse, scope=scope)

    def make_critics(self, obs=None, action=None, action_prev=None, dones=None, reuse=False, scope="values_fn"):
        obs, action, action_prev, dones = self._process_phs(obs=obs, action=action, action_prev=action_prev,
                                                            dones=dones)

        ff_phs = [action]
        rnn_phs = [obs, action_prev]
        return super().make_critics(ff_phs=ff_phs, rnn_phs=rnn_phs, dones=dones, reuse=reuse, scope=scope)


class CnnPolicy(FeedForwardPolicy):
    """
    Policy object that implements actor critic, using a CNN (the nature CNN)

    :param sess: (TensorFlow session) The current TensorFlow session
    :param ob_space: (Gym Space) The observation space of the environment
    :param ac_space: (Gym Space) The action space of the environment
    :param n_env: (int) The number of environments to run
    :param n_steps: (int) The number of steps to run for each environment
    :param n_batch: (int) The number of batch to run (n_envs * n_steps)
    :param reuse: (bool) If the policy is reusable or not
    :param _kwargs: (dict) Extra keyword arguments for the nature CNN feature extraction
    """

    def __init__(self, sess, ob_space, ac_space, n_env=1, n_steps=1, n_batch=None, reuse=False, **_kwargs):
        super(CnnPolicy, self).__init__(sess, ob_space, ac_space, n_env, n_steps, n_batch, reuse,
                                        feature_extraction="cnn", **_kwargs)


class CnnMlpPolicy(FeedForwardPolicy):
    """
    Policy object that implements actor critic, using a CNN (the nature CNN)

    :param sess: (TensorFlow session) The current TensorFlow session
    :param ob_space: (Gym Space) The observation space of the environment
    :param ac_space: (Gym Space) The action space of the environment
    :param n_env: (int) The number of environments to run
    :param n_steps: (int) The number of steps to run for each environment
    :param n_batch: (int) The number of batch to run (n_envs * n_steps)
    :param reuse: (bool) If the policy is reusable or not
    :param _kwargs: (dict) Extra keyword arguments for the nature CNN feature extraction
    """

    def __init__(self, sess, ob_space, ac_space, n_env=1, n_steps=1, n_batch=None, reuse=False, **_kwargs):
        super(CnnMlpPolicy, self).__init__(sess, ob_space, ac_space, n_env, n_steps, n_batch, reuse,
                                           cnn_extractor=cnn_1d_extractor, feature_extraction="cnn", **_kwargs)


class LnCnnPolicy(FeedForwardPolicy):
    """
    Policy object that implements actor critic, using a CNN (the nature CNN), with layer normalisation

    :param sess: (TensorFlow session) The current TensorFlow session
    :param ob_space: (Gym Space) The observation space of the environment
    :param ac_space: (Gym Space) The action space of the environment
    :param n_env: (int) The number of environments to run
    :param n_steps: (int) The number of steps to run for each environment
    :param n_batch: (int) The number of batch to run (n_envs * n_steps)
    :param reuse: (bool) If the policy is reusable or not
    :param _kwargs: (dict) Extra keyword arguments for the nature CNN feature extraction
    """

    def __init__(self, sess, ob_space, ac_space, n_env=1, n_steps=1, n_batch=None, reuse=False, **_kwargs):
        super(LnCnnPolicy, self).__init__(sess, ob_space, ac_space, n_env, n_steps, n_batch, reuse,
                                          feature_extraction="cnn", layer_norm=True, **_kwargs)


class MlpPolicy(FeedForwardPolicy):
    """
    Policy object that implements actor critic, using a MLP (2 layers of 64)

    :param sess: (TensorFlow session) The current TensorFlow session
    :param ob_space: (Gym Space) The observation space of the environment
    :param ac_space: (Gym Space) The action space of the environment
    :param n_env: (int) The number of environments to run
    :param n_steps: (int) The number of steps to run for each environment
    :param n_batch: (int) The number of batch to run (n_envs * n_steps)
    :param reuse: (bool) If the policy is reusable or not
    :param _kwargs: (dict) Extra keyword arguments for the nature CNN feature extraction
    """

    def __init__(self, sess, ob_space, ac_space, n_env=1, n_steps=1, n_batch=None, reuse=False, **_kwargs):
        super(MlpPolicy, self).__init__(sess, ob_space, ac_space, n_env, n_steps, n_batch, reuse,
                                        feature_extraction="mlp", **_kwargs)


class LnMlpPolicy(FeedForwardPolicy):
    """
    Policy object that implements actor critic, using a MLP (2 layers of 64), with layer normalisation

    :param sess: (TensorFlow session) The current TensorFlow session
    :param ob_space: (Gym Space) The observation space of the environment
    :param ac_space: (Gym Space) The action space of the environment
    :param n_env: (int) The number of environments to run
    :param n_steps: (int) The number of steps to run for each environment
    :param n_batch: (int) The number of batch to run (n_envs * n_steps)
    :param reuse: (bool) If the policy is reusable or not
    :param _kwargs: (dict) Extra keyword arguments for the nature CNN feature extraction
    """

    def __init__(self, sess, ob_space, ac_space, n_env=1, n_steps=1, n_batch=None, reuse=False, **_kwargs):
        super(LnMlpPolicy, self).__init__(sess, ob_space, ac_space, n_env, n_steps, n_batch, reuse,
                                          feature_extraction="mlp", layer_norm=True, **_kwargs)


register_policy("LstmFFMlpPolicy", LstmFFMlpPolicy)
register_policy("LstmMlpPolicy", LstmMlpPolicy)
register_policy("DRPolicy", DRPolicy)
register_policy("CnnPolicy", CnnPolicy)
register_policy("LnCnnPolicy", LnCnnPolicy)
register_policy("MlpPolicy", MlpPolicy)
register_policy("LnMlpPolicy", LnMlpPolicy)
register_policy("CnnMlpPolicy", CnnMlpPolicy)
register_policy("LarnnMlpPolicy", LarnnMlpPolicy)<|MERGE_RESOLUTION|>--- conflicted
+++ resolved
@@ -268,11 +268,7 @@
         self.save_target_state = save_target_state
 
         self.extra_phs = ["action_prev", "target_action_prev"]
-<<<<<<< HEAD
         self.rnn_inputs = ["obs", "action_prev"]  # TODO: rename to scan data?
-=======
-        self.rnn_inputs = ["obs", "action_prev"]
->>>>>>> 266cfcdb
         self.extra_data_names = ["action_prev", "target_action_prev"]
 
         if self.save_target_state:
