--- conflicted
+++ resolved
@@ -18,7 +18,7 @@
 from stable_baselines import logger
 from stable_baselines.common.schedules import ExponentialSchedule
 
-test = False
+
 class TD3(OffPolicyRLModel):
     """
     Twin Delayed DDPG (TD3)
@@ -196,19 +196,6 @@
 
                 with tf.variable_scope("model", reuse=False):
                     # Create the policy
-<<<<<<< HEAD
-                    self.policy_out = policy_out = self.policy_tf.make_actor(self.processed_obs_ph)
-
-                    # Use two Q-functions to improve performance by reducing overestimation bias
-                    qf1, qf2 = self.policy_tf.make_critics(self.processed_obs_ph, self.actions_ph)
-                    # Q value when following the current policy
-                    qf1_pi, qf2_pi = self.policy_tf.make_critics(self.processed_obs_ph,
-                                                            policy_out, reuse=True)
-
-                    if test:
-                        self.policy_test = policy_test = self.policy_tf.make_actor(self.processed_obs_ph, scope="pi_t")
-                        qf1_pi_t, _ = self.policy_tf.make_critics(self.processed_obs_ph, policy_test, reuse=True)
-=======
                     if self.recurrent_policy:
                         self.policy_out = policy_out = self.policy_tf.make_actor(self.processed_obs_ph, self.goal_ph,
                                                                                  self.actions_prev_ph)
@@ -225,7 +212,6 @@
                         # Q value when following the current policy
                         qf1_pi, qf2_pi = self.policy_tf.make_critics(self.processed_obs_ph,
                                                                 policy_out, reuse=True)
->>>>>>> 005ed926
 
                 with tf.variable_scope("target", reuse=False):
                     if self.recurrent_policy:
@@ -277,23 +263,11 @@
                     qvalues_losses = qf1_loss + qf2_loss
 
                     rew_loss = tf.reduce_mean(qf1_pi)
-
+                    q_disc_loss = tf.reduce_mean(q_discrepancy)#self.q_disc_strength_ph * tf.reduce_mean(q_discrepancy)
                     action_loss = self.action_l2_scale * tf.nn.l2_loss(self.policy_out)
 
                     # Policy loss: maximise q value
-<<<<<<< HEAD
-                    if test:
-                        self.q_disc_strength_ph = tf.placeholder(tf.float32, [], name="q_disc_strength_ph")
-                        self.q_disc_strength_schedule = ExponentialSchedule(int(1e5), 30, 0, rate=10)
-                        q_disc_loss = tf.reduce_mean(
-                            q_discrepancy)  # self.q_disc_strength_ph * tf.reduce_mean(q_discrepancy)
-                        self.policy_loss = policy_loss = -(rew_loss + q_disc_loss) + action_loss
-                    else:
-                        self.policy_loss = policy_loss = -rew_loss + action_loss
-
-=======
                     self.policy_loss = policy_loss = -rew_loss + action_loss
->>>>>>> 005ed926
 
                     # Policy train op
                     # will be called only every n training steps,
@@ -302,15 +276,6 @@
                     policy_train_op = policy_optimizer.minimize(policy_loss, var_list=get_vars('model/pi'))
                     self.policy_train_op = policy_train_op
 
-<<<<<<< HEAD
-                    if test:
-                        self.policy_loss_t = policy_loss_t = -tf.reduce_mean(qf1_pi_t)
-                        policy_optimizer_t = tf.train.AdamOptimizer(learning_rate=self.learning_rate_ph)
-                        policy_train_op_t = policy_optimizer_t.minimize(policy_loss_t, var_list=get_vars('model/pi_t'))
-                        self.policy_train_op_t = policy_train_op_t
-
-=======
->>>>>>> 005ed926
                     # Q Values optimizer
                     qvalues_optimizer = tf.train.AdamOptimizer(learning_rate=self.learning_rate_ph)
                     qvalues_params = get_vars('model/values_fn/')
@@ -319,12 +284,6 @@
                     source_params = get_vars("model/")
                     target_params = get_vars("target/")
 
-<<<<<<< HEAD
-                    if test:
-                        source_params = [param for param in source_params if "pi_t" not in param.name]
-
-=======
->>>>>>> 005ed926
                     # Polyak averaging for target variables
                     self.target_ops = [
                         tf.assign(target, (1 - self.tau) * target + self.tau * source)
@@ -346,14 +305,9 @@
 
                     # Monitor losses and entropy in tensorboard
                     tf.summary.scalar("rew_loss", rew_loss)
+                    tf.summary.scalar("q_disc_loss", q_disc_loss)
                     tf.summary.scalar("action_loss", action_loss)
                     tf.summary.scalar('policy_loss', policy_loss)
-<<<<<<< HEAD
-                    if test:
-                        tf.summary.scalar("q_disc_loss", q_disc_loss)
-                        tf.summary.scalar("policy_loss_t", policy_loss_t)
-=======
->>>>>>> 005ed926
                     tf.summary.scalar('qf1_loss', qf1_loss)
                     tf.summary.scalar('qf2_loss', qf2_loss)
                     tf.summary.scalar('learning_rate', tf.reduce_mean(self.learning_rate_ph))
@@ -376,6 +330,10 @@
             batch_obs, batch_actions, batch_rewards, batch_next_obs, batch_dones, batch_weights, batch_idxs = batch
             if len(batch_weights.shape) == 1:
                 batch_weights = np.expand_dims(batch_weights, axis=1)
+        elif self.recurrent_policy:
+            batch = self.replay_buffer.sample(self.batch_size)
+            batch_obs, batch_actions, batch_rewards, batch_next_obs, batch_dones, batch_actions_prev, batch_goals, \
+                batch_my = batch
         else:
             batch = self.replay_buffer.sample(self.batch_size)
             batch_obs, batch_actions, batch_rewards, batch_next_obs, batch_dones = batch
@@ -391,17 +349,12 @@
             self.learning_rate_ph: learning_rate
         }
 
-<<<<<<< HEAD
-        if test:
-            feed_dict[self.q_disc_strength_ph] = self.q_disc_strength_schedule(self.num_timesteps)
-=======
         if self.recurrent_policy:
             feed_dict.update({
                 self.my_ph: batch_my,
-                self.goal_ph: batch_goal,
-                self.actions_prev_ph: batch_prev_action
+                self.goal_ph: batch_goals,
+                self.actions_prev_ph: batch_prev_actions
             })
->>>>>>> 005ed926
 
         if self.buffer_is_prioritized:
             feed_dict[self.is_weights_ph] = batch_weights
@@ -409,14 +362,7 @@
         step_ops = self.step_ops
         if update_policy:
             # Update policy and target networks
-<<<<<<< HEAD
-            if test:
-                step_ops = step_ops + [self.policy_train_op, self.policy_train_op_t, self.target_ops, self.policy_loss, self.policy_loss_t]
-            else:
-                step_ops = step_ops + [self.policy_train_op, self.target_ops, self.policy_loss]
-=======
             step_ops = step_ops + [self.policy_train_op, self.target_ops, self.policy_loss]
->>>>>>> 005ed926
 
         # Do one gradient step
         # and optionally compute log for tensorboard
@@ -477,6 +423,10 @@
                     and self.num_timesteps >= self.prioritization_starts:
                 self._set_prioritized_buffer()
 
+            if self.recurrent_policy:
+                done = False
+                self.pi_state = self.policy_tf.initial_state
+
             for step in range(initial_step, total_timesteps):
                 if callback is not None:
                     # Only stop training if return value is False, not when it is None. This is for backwards
@@ -493,7 +443,10 @@
                     # No need to rescale when sampling random action
                     rescaled_action = action = self.env.action_space.sample()
                 else:
-                    action = self.policy_tf.step(obs[None]).flatten()
+                    if self.recurrent_policy:
+                        action, self.pi_state = self.policy_tf.step(obs, state=self.pi_state, mask=np.array(done))
+                    else:
+                        action = self.policy_tf.step(obs[None]).flatten()
                     # Add noise to the action, as the policy
                     # is deterministic, this is required for exploration
                     if self.action_noise is not None:
