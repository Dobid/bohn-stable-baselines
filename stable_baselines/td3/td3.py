--- conflicted
+++ resolved
@@ -536,7 +536,6 @@
             self.learning_rate_ph: learning_rate
         }
 
-<<<<<<< HEAD
         if self.n_step_returns > 1:  # TODO: n-step
             feed_dict[self.gamma_ph] = batch_n_steps.reshape(self.batch_size, -1)
 
@@ -551,10 +550,7 @@
                         feed_dict[self.q_filter_activation_ph] = 1.0 - np.mean(self.q_filter_moving_average)
                     feed_dict[self.q_filtering_disabled_ph] = self.num_timesteps < self.expert_filtering_starts
 
-        if self.recurrent_policy and self.buffer_kwargs["scan_length"] > 0:  # TODO: find better condition here
-=======
         if self.recurrent_policy and self.scan_length > 0:
->>>>>>> 23f04ea3
             obs_scan = batch_extra.pop("scan_obs")  # TODO: ensure that target network gets state calculated for that batch sample by main network, or fix separate target state saving and calculation
             if self.target_policy_tf.save_target_state:
                 obs_tp1_scan = batch_extra.pop("scan_obs_tp1")
