--- conflicted
+++ resolved
@@ -636,28 +636,22 @@
                     # No need to rescale when sampling random action
                     rescaled_action = action = self.env.action_space.sample()
                 else:
-<<<<<<< HEAD
                     if self.pretrain_expert or self.exploration == "expert":
                         action = expert_action
                     elif self.exploration == "q-filter":
                         agent_score, expert_score = self.sess.run([self.qf1_pi, self.qf1_expert], {self.observations_ph: obs[None], self.expert_actions_ph: action[None]})
                         if agent_score >= expert_score:
                             if self.recurrent_policy:
-                                action, self.pi_state = self.policy_tf_act.step(obs[None], state=self.pi_state,
+                                action, self.pi_state = self.policy_tf_act.step(obs[None], state=policy_state,
                                                                                 mask=np.array(done)[None])
                                 action = action.flatten()
                             else:
                                 action = self.policy_tf.step(obs[None]).flatten()
                         else:
                             action = expert_action
-=======
-                    if self.recurrent_policy:
-                        action, policy_state = self.policy_tf_act.step(obs[None], state=policy_state, mask=np.array(done)[None])
-                        action = action.flatten()
->>>>>>> 9629d27c
                     else:
                         if self.recurrent_policy:
-                            action, self.pi_state = self.policy_tf_act.step(obs[None], state=self.pi_state,
+                            action, self.pi_state = self.policy_tf_act.step(obs[None], state=policy_state,
                                                                             mask=np.array(done)[None])
                             action = action.flatten()
                         else:
